"""
A spider that generate light requests to measure QPS throughput

usage:

    scrapy runspider qpsclient.py --loglevel=INFO --set RANDOMIZE_DOWNLOAD_DELAY=0
     --set CONCURRENT_REQUESTS=50 -a qps=10 -a latency=0.3

"""

from scrapy.http import Request
from scrapy.spiders import Spider


class QPSSpider(Spider):
    name = "qps"
    benchurl = "http://localhost:8880/"

    # Max concurrency is limited by global CONCURRENT_REQUESTS setting
    max_concurrent_requests = 8
    # Requests per second goal
    qps = None  # same as: 1 / download_delay
    download_delay = None
    # time in seconds to delay server responses
    latency = None
    # number of slots to create
    slots = 1

    def __init__(self, *a, **kw):
        super().__init__(*a, **kw)
        if self.qps is not None:
            self.qps = float(self.qps)
            self.download_delay = 1 / self.qps
        elif self.download_delay is not None:
            self.download_delay = float(self.download_delay)

<<<<<<< HEAD
    async def yield_seeds(self):
        for seed in self.start_requests():
            yield seed
=======
    async def start(self):
        for item_or_request in self.start_requests():
            yield item_or_request
>>>>>>> 8e3d211a

    def start_requests(self):
        url = self.benchurl
        if self.latency is not None:
            url += f"?latency={self.latency}"

        slots = int(self.slots)
        if slots > 1:
            urls = [url.replace("localhost", f"127.0.0.{x + 1}") for x in range(slots)]
        else:
            urls = [url]

        idx = 0
        while True:
            url = urls[idx % len(urls)]
            yield Request(url, dont_filter=True)
            idx += 1

    def parse(self, response):
        pass<|MERGE_RESOLUTION|>--- conflicted
+++ resolved
@@ -34,15 +34,9 @@
         elif self.download_delay is not None:
             self.download_delay = float(self.download_delay)
 
-<<<<<<< HEAD
-    async def yield_seeds(self):
-        for seed in self.start_requests():
-            yield seed
-=======
     async def start(self):
         for item_or_request in self.start_requests():
             yield item_or_request
->>>>>>> 8e3d211a
 
     def start_requests(self):
         url = self.benchurl
