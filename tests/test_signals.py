--- conflicted
+++ resolved
@@ -11,11 +11,7 @@
 class ItemSpider(Spider):
     name = "itemspider"
 
-<<<<<<< HEAD
-    async def yield_seeds(self):
-=======
     async def start(self):
->>>>>>> 8e3d211a
         for index in range(10):
             yield Request(
                 self.mockserver.url(f"/status?n=200&id={index}"), meta={"index": index}
