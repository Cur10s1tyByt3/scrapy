import gc
import functools
import operator
import unittest
from itertools import count
import platform
import six

from scrapy.utils.python import (
    memoizemethod_noargs, binary_is_text, equal_attributes,
    WeakKeyCache, stringify_dict, get_func_args, to_bytes, to_unicode,
    without_none_values, MutableChain)

__doctests__ = ['scrapy.utils.python']


class MutableChainTest(unittest.TestCase):
    def test_mutablechain(self):
        m = MutableChain(range(2), [2, 3], (4, 5))
        m.extend(range(6, 7))
        m.extend([7, 8])
        m.extend([9, 10], (11, 12))
        self.assertEqual(next(m), 0)
        self.assertEqual(m.next(), 1)
        self.assertEqual(m.__next__(), 2)
        self.assertEqual(list(m), list(range(3, 13)))


class ToUnicodeTest(unittest.TestCase):
    def test_converting_an_utf8_encoded_string_to_unicode(self):
        self.assertEqual(to_unicode(b'lel\xc3\xb1e'), u'lel\xf1e')

    def test_converting_a_latin_1_encoded_string_to_unicode(self):
        self.assertEqual(to_unicode(b'lel\xf1e', 'latin-1'), u'lel\xf1e')

    def test_converting_a_unicode_to_unicode_should_return_the_same_object(self):
        self.assertEqual(to_unicode(u'\xf1e\xf1e\xf1e'), u'\xf1e\xf1e\xf1e')

    def test_converting_a_strange_object_should_raise_TypeError(self):
        self.assertRaises(TypeError, to_unicode, 423)

    def test_errors_argument(self):
        self.assertEqual(
            to_unicode(b'a\xedb', 'utf-8', errors='replace'),
            u'a\ufffdb'
        )


class ToBytesTest(unittest.TestCase):
    def test_converting_a_unicode_object_to_an_utf_8_encoded_string(self):
        self.assertEqual(to_bytes(u'\xa3 49'), b'\xc2\xa3 49')

    def test_converting_a_unicode_object_to_a_latin_1_encoded_string(self):
        self.assertEqual(to_bytes(u'\xa3 49', 'latin-1'), b'\xa3 49')

    def test_converting_a_regular_bytes_to_bytes_should_return_the_same_object(self):
        self.assertEqual(to_bytes(b'lel\xf1e'), b'lel\xf1e')

    def test_converting_a_strange_object_should_raise_TypeError(self):
        self.assertRaises(TypeError, to_bytes, unittest)

    def test_errors_argument(self):
        self.assertEqual(
            to_bytes(u'a\ufffdb', 'latin-1', errors='replace'),
            b'a?b'
        )


class MemoizedMethodTest(unittest.TestCase):
    def test_memoizemethod_noargs(self):
        class A(object):

            @memoizemethod_noargs
            def cached(self):
                return object()

            def noncached(self):
                return object()

        a = A()
        one = a.cached()
        two = a.cached()
        three = a.noncached()
        assert one is two
        assert one is not three


class BinaryIsTextTest(unittest.TestCase):
    def test_binaryistext(self):
        assert binary_is_text(b"hello")

    def test_utf_16_strings_contain_null_bytes(self):
        assert binary_is_text(u"hello".encode('utf-16'))

    def test_one_with_encoding(self):
        assert binary_is_text(b"<div>Price \xa3</div>")

    def test_real_binary_bytes(self):
        assert not binary_is_text(b"\x02\xa3")



class UtilsPythonTestCase(unittest.TestCase):

    def test_equal_attributes(self):
        class Obj:
            pass

        a = Obj()
        b = Obj()
        # no attributes given return False
        self.assertFalse(equal_attributes(a, b, []))
        # not existent attributes
        self.assertFalse(equal_attributes(a, b, ['x', 'y']))

        a.x = 1
        b.x = 1
        # equal attribute
        self.assertTrue(equal_attributes(a, b, ['x']))

        b.y = 2
        # obj1 has no attribute y
        self.assertFalse(equal_attributes(a, b, ['x', 'y']))

        a.y = 2
        # equal attributes
        self.assertTrue(equal_attributes(a, b, ['x', 'y']))

        a.y = 1
        # differente attributes
        self.assertFalse(equal_attributes(a, b, ['x', 'y']))

        # test callable
        a.meta = {}
        b.meta = {}
        self.assertTrue(equal_attributes(a, b, ['meta']))

        # compare ['meta']['a']
        a.meta['z'] = 1
        b.meta['z'] = 1

        get_z = operator.itemgetter('z')
        get_meta = operator.attrgetter('meta')
        compare_z = lambda obj: get_z(get_meta(obj))

        self.assertTrue(equal_attributes(a, b, [compare_z, 'x']))
        # fail z equality
        a.meta['z'] = 2
        self.assertFalse(equal_attributes(a, b, [compare_z, 'x']))

    def test_weakkeycache(self):
        class _Weakme(object): pass
        _values = count()
        wk = WeakKeyCache(lambda k: next(_values))
        k = _Weakme()
        v = wk[k]
        self.assertEqual(v, wk[k])
        self.assertNotEqual(v, wk[_Weakme()])
        self.assertEqual(v, wk[k])
        del k
        for _ in range(100):
            if wk._weakdict:
                gc.collect()
        self.assertFalse(len(wk._weakdict))

<<<<<<< HEAD
    @unittest.skipUnless(six.PY2, "deprecated function")
    def test_stringify_dict(self):
        d = {'a': 123, u'b': b'c', u'd': u'e', object(): u'e'}
        d2 = stringify_dict(d, keys_only=False)
        self.assertEqual(d, d2)
        self.assertIsNot(d, d2)  # shouldn't modify in place
        self.assertFalse(any(isinstance(x, str) for x in d2.keys()))
        self.assertFalse(any(isinstance(x, str) for x in d2.values()))

    @unittest.skipUnless(six.PY2, "deprecated function")
    def test_stringify_dict_tuples(self):
        tuples = [('a', 123), (u'b', 'c'), (u'd', u'e'), (object(), u'e')]
        d = dict(tuples)
        d2 = stringify_dict(tuples, keys_only=False)
        self.assertEqual(d, d2)
        self.assertIsNot(d, d2)  # shouldn't modify in place
        self.assertFalse(any(isinstance(x, str) for x in d2.keys()), d2.keys())
        self.assertFalse(any(isinstance(x, str) for x in d2.values()))

    @unittest.skipUnless(six.PY2, "deprecated function")
    def test_stringify_dict_keys_only(self):
        d = {'a': 123, u'b': 'c', u'd': u'e', object(): u'e'}
        d2 = stringify_dict(d)
        self.assertEqual(d, d2)
        self.assertIsNot(d, d2)  # shouldn't modify in place
        self.assertFalse(any(isinstance(x, str) for x in d2.keys()))

=======
>>>>>>> 350aa67c
    def test_get_func_args(self):
        def f1(a, b, c):
            pass

        def f2(a, b=None, c=None):
            pass

        class A(object):
            def __init__(self, a, b, c):
                pass

            def method(self, a, b, c):
                pass

        class Callable(object):

            def __call__(self, a, b, c):
                pass

        a = A(1, 2, 3)
        cal = Callable()
        partial_f1 = functools.partial(f1, None)
        partial_f2 = functools.partial(f1, b=None)
        partial_f3 = functools.partial(partial_f2, None)

        self.assertEqual(get_func_args(f1), ['a', 'b', 'c'])
        self.assertEqual(get_func_args(f2), ['a', 'b', 'c'])
        self.assertEqual(get_func_args(A), ['a', 'b', 'c'])
        self.assertEqual(get_func_args(a.method), ['a', 'b', 'c'])
        self.assertEqual(get_func_args(partial_f1), ['b', 'c'])
        self.assertEqual(get_func_args(partial_f2), ['a', 'c'])
        self.assertEqual(get_func_args(partial_f3), ['c'])
        self.assertEqual(get_func_args(cal), ['a', 'b', 'c'])
        self.assertEqual(get_func_args(object), [])

        if platform.python_implementation() == 'CPython':
            # TODO: how do we fix this to return the actual argument names?
            self.assertEqual(get_func_args(str.split), [])
            self.assertEqual(get_func_args(" ".join), [])
            self.assertEqual(get_func_args(operator.itemgetter(2)), [])
        else:
            self.assertEqual(
                get_func_args(str.split, True), ['sep', 'maxsplit'])
            self.assertEqual(get_func_args(" ".join, True), ['list'])
            self.assertEqual(
                get_func_args(operator.itemgetter(2), True), ['obj'])


    def test_without_none_values(self):
        self.assertEqual(without_none_values([1, None, 3, 4]), [1, 3, 4])
        self.assertEqual(without_none_values((1, None, 3, 4)), (1, 3, 4))
        self.assertEqual(
            without_none_values({'one': 1, 'none': None, 'three': 3, 'four': 4}),
            {'one': 1, 'three': 3, 'four': 4})

if __name__ == "__main__":
    unittest.main()<|MERGE_RESOLUTION|>--- conflicted
+++ resolved
@@ -2,14 +2,14 @@
 import functools
 import operator
 import unittest
+import platform
 from itertools import count
-import platform
-import six
 
 from scrapy.utils.python import (
     memoizemethod_noargs, binary_is_text, equal_attributes,
     WeakKeyCache, stringify_dict, get_func_args, to_bytes, to_unicode,
     without_none_values, MutableChain)
+
 
 __doctests__ = ['scrapy.utils.python']
 
@@ -163,36 +163,6 @@
                 gc.collect()
         self.assertFalse(len(wk._weakdict))
 
-<<<<<<< HEAD
-    @unittest.skipUnless(six.PY2, "deprecated function")
-    def test_stringify_dict(self):
-        d = {'a': 123, u'b': b'c', u'd': u'e', object(): u'e'}
-        d2 = stringify_dict(d, keys_only=False)
-        self.assertEqual(d, d2)
-        self.assertIsNot(d, d2)  # shouldn't modify in place
-        self.assertFalse(any(isinstance(x, str) for x in d2.keys()))
-        self.assertFalse(any(isinstance(x, str) for x in d2.values()))
-
-    @unittest.skipUnless(six.PY2, "deprecated function")
-    def test_stringify_dict_tuples(self):
-        tuples = [('a', 123), (u'b', 'c'), (u'd', u'e'), (object(), u'e')]
-        d = dict(tuples)
-        d2 = stringify_dict(tuples, keys_only=False)
-        self.assertEqual(d, d2)
-        self.assertIsNot(d, d2)  # shouldn't modify in place
-        self.assertFalse(any(isinstance(x, str) for x in d2.keys()), d2.keys())
-        self.assertFalse(any(isinstance(x, str) for x in d2.values()))
-
-    @unittest.skipUnless(six.PY2, "deprecated function")
-    def test_stringify_dict_keys_only(self):
-        d = {'a': 123, u'b': 'c', u'd': u'e', object(): u'e'}
-        d2 = stringify_dict(d)
-        self.assertEqual(d, d2)
-        self.assertIsNot(d, d2)  # shouldn't modify in place
-        self.assertFalse(any(isinstance(x, str) for x in d2.keys()))
-
-=======
->>>>>>> 350aa67c
     def test_get_func_args(self):
         def f1(a, b, c):
             pass
