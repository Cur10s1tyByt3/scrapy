from __future__ import annotations

import shutil
import tempfile
from abc import ABC, abstractmethod
<<<<<<< HEAD
from collections import defaultdict, deque
=======
from collections import deque
>>>>>>> 8e3d211a
from typing import Any, NamedTuple

import pytest
from twisted.internet import defer
from twisted.trial.unittest import TestCase

from scrapy.core.downloader import Downloader
from scrapy.core.scheduler import BaseScheduler, Scheduler
from scrapy.crawler import Crawler
from scrapy.http import Request
from scrapy.spiders import Spider
from scrapy.utils.httpobj import urlparse_cached
from scrapy.utils.misc import load_object
from scrapy.utils.test import get_crawler
from tests.mockserver import MockServer


class MemoryScheduler(BaseScheduler):
<<<<<<< HEAD
    pause = False
=======
    paused = False
>>>>>>> 8e3d211a

    def __init__(self, *args, **kwargs):
        super().__init__(*args, **kwargs)
        self.queue = deque(
            Request(value) if isinstance(value, str) else value
            for value in getattr(self, "queue", [])
        )

    def enqueue_request(self, request: Request) -> bool:
        self.queue.append(request)
        return True

    def has_pending_requests(self) -> bool:
<<<<<<< HEAD
        return self.pause or bool(self.queue)

    def next_request(self) -> Request | None:
        if self.pause:
=======
        return self.paused or bool(self.queue)

    def next_request(self) -> Request | None:
        if self.paused:
>>>>>>> 8e3d211a
            return None
        try:
            return self.queue.pop()
        except IndexError:
            return None

<<<<<<< HEAD

class PriorityScheduler(BaseScheduler):
    def __init__(self, *args, **kwargs):
        super().__init__(*args, **kwargs)
        self.queue = defaultdict(deque)

    def enqueue_request(self, request: Request) -> bool:
        self.queue[request.priority].append(request)
        return True

    def has_pending_requests(self) -> bool:
        return bool(self.queue)

    def next_request(self) -> Request | None:
        if not self.queue:
            return None
        priority = max(self.queue)
        request = self.queue[priority].popleft()
        if not self.queue[priority]:
            del self.queue[priority]
        return request
=======
    def pause(self) -> None:
        self.paused = True

    def unpause(self) -> None:
        self.paused = False
>>>>>>> 8e3d211a


class MockEngine(NamedTuple):
    downloader: MockDownloader


class MockSlot(NamedTuple):
    active: list[Any]


class MockDownloader:
    def __init__(self):
        self.slots = {}

    def get_slot_key(self, request):
        if Downloader.DOWNLOAD_SLOT in request.meta:
            return request.meta[Downloader.DOWNLOAD_SLOT]

        return urlparse_cached(request).hostname or ""

    def increment(self, slot_key):
        slot = self.slots.setdefault(slot_key, MockSlot(active=[]))
        slot.active.append(1)

    def decrement(self, slot_key):
        slot = self.slots.get(slot_key)
        slot.active.pop()

    def close(self):
        pass


class MockCrawler(Crawler):
    def __init__(self, priority_queue_cls, jobdir):
        settings = {
            "SCHEDULER_DEBUG": False,
            "SCHEDULER_DISK_QUEUE": "scrapy.squeues.PickleLifoDiskQueue",
            "SCHEDULER_MEMORY_QUEUE": "scrapy.squeues.LifoMemoryQueue",
            "SCHEDULER_PRIORITY_QUEUE": priority_queue_cls,
            "JOBDIR": jobdir,
            "DUPEFILTER_CLASS": "scrapy.dupefilters.BaseDupeFilter",
        }
        super().__init__(Spider, settings)
        self.engine = MockEngine(downloader=MockDownloader())
        self.stats = load_object(self.settings["STATS_CLASS"])(self)


class SchedulerHandler(ABC):
    jobdir = None

    @property
    @abstractmethod
    def priority_queue_cls(self) -> str:
        raise NotImplementedError

    def create_scheduler(self):
        self.mock_crawler = MockCrawler(self.priority_queue_cls, self.jobdir)
        self.scheduler = Scheduler.from_crawler(self.mock_crawler)
        self.spider = Spider(name="spider")
        self.scheduler.open(self.spider)

    def close_scheduler(self):
        self.scheduler.close("finished")
        self.mock_crawler.stop()
        self.mock_crawler.engine.downloader.close()

    def setup_method(self):
        self.create_scheduler()

    def teardown_method(self):
        self.close_scheduler()


_PRIORITIES = [
    ("http://foo.com/a", -2),
    ("http://foo.com/d", 1),
    ("http://foo.com/b", -1),
    ("http://foo.com/c", 0),
    ("http://foo.com/e", 2),
]


_URLS = {"http://foo.com/a", "http://foo.com/b", "http://foo.com/c"}


class TestSchedulerInMemoryBase(SchedulerHandler):
    def test_length(self):
        assert not self.scheduler.has_pending_requests()
        assert len(self.scheduler) == 0

        for url in _URLS:
            self.scheduler.enqueue_request(Request(url))

        assert self.scheduler.has_pending_requests()
        assert len(self.scheduler) == len(_URLS)

    def test_dequeue(self):
        for url in _URLS:
            self.scheduler.enqueue_request(Request(url))

        urls = set()
        while self.scheduler.has_pending_requests():
            urls.add(self.scheduler.next_request().url)

        assert urls == _URLS

    def test_dequeue_priorities(self):
        for url, priority in _PRIORITIES:
            self.scheduler.enqueue_request(Request(url, priority=priority))

        priorities = []
        while self.scheduler.has_pending_requests():
            priorities.append(self.scheduler.next_request().priority)

        assert priorities == sorted([x[1] for x in _PRIORITIES], key=lambda x: -x)


class TestSchedulerOnDiskBase(SchedulerHandler):
    def setup_method(self):
        self.jobdir = tempfile.mkdtemp()
        self.create_scheduler()

    def teardown_method(self):
        self.close_scheduler()

        shutil.rmtree(self.jobdir)
        self.jobdir = None

    def test_length(self):
        assert not self.scheduler.has_pending_requests()
        assert len(self.scheduler) == 0

        for url in _URLS:
            self.scheduler.enqueue_request(Request(url))

        self.close_scheduler()
        self.create_scheduler()

        assert self.scheduler.has_pending_requests()
        assert len(self.scheduler) == len(_URLS)

    def test_dequeue(self):
        for url in _URLS:
            self.scheduler.enqueue_request(Request(url))

        self.close_scheduler()
        self.create_scheduler()

        urls = set()
        while self.scheduler.has_pending_requests():
            urls.add(self.scheduler.next_request().url)

        assert urls == _URLS

    def test_dequeue_priorities(self):
        for url, priority in _PRIORITIES:
            self.scheduler.enqueue_request(Request(url, priority=priority))

        self.close_scheduler()
        self.create_scheduler()

        priorities = []
        while self.scheduler.has_pending_requests():
            priorities.append(self.scheduler.next_request().priority)

        assert priorities == sorted([x[1] for x in _PRIORITIES], key=lambda x: -x)


class TestSchedulerInMemory(TestSchedulerInMemoryBase):
    @property
    def priority_queue_cls(self) -> str:
        return "scrapy.pqueues.ScrapyPriorityQueue"


class TestSchedulerOnDisk(TestSchedulerOnDiskBase):
    @property
    def priority_queue_cls(self) -> str:
        return "scrapy.pqueues.ScrapyPriorityQueue"


_URLS_WITH_SLOTS = [
    ("http://foo.com/a", "a"),
    ("http://foo.com/b", "a"),
    ("http://foo.com/c", "b"),
    ("http://foo.com/d", "b"),
    ("http://foo.com/e", "c"),
    ("http://foo.com/f", "c"),
]


class TestMigration:
    def test_migration(self, tmpdir):
        class PrevSchedulerHandler(SchedulerHandler):
            jobdir = tmpdir

            @property
            def priority_queue_cls(self) -> str:
                return "scrapy.pqueues.ScrapyPriorityQueue"

        class NextSchedulerHandler(SchedulerHandler):
            jobdir = tmpdir

            @property
            def priority_queue_cls(self) -> str:
                return "scrapy.pqueues.DownloaderAwarePriorityQueue"

        prev_scheduler_handler = PrevSchedulerHandler()
        prev_scheduler_handler.create_scheduler()
        for url in _URLS:
            prev_scheduler_handler.scheduler.enqueue_request(Request(url))
        prev_scheduler_handler.close_scheduler()

        next_scheduler_handler = NextSchedulerHandler()
        with pytest.raises(
            ValueError,
            match="DownloaderAwarePriorityQueue accepts ``slot_startprios`` as a dict",
        ):
            next_scheduler_handler.create_scheduler()


def _is_scheduling_fair(enqueued_slots, dequeued_slots):
    """
    We enqueued same number of requests for every slot.
    Assert correct order, e.g.

    >>> enqueued = ['a', 'b', 'c'] * 2
    >>> correct = ['a', 'c', 'b', 'b', 'a', 'c']
    >>> incorrect = ['a', 'a', 'b', 'c', 'c', 'b']
    >>> _is_scheduling_fair(enqueued, correct)
    True
    >>> _is_scheduling_fair(enqueued, incorrect)
    False
    """
    if len(dequeued_slots) != len(enqueued_slots):
        return False

    slots_number = len(set(enqueued_slots))
    for i in range(0, len(dequeued_slots), slots_number):
        part = dequeued_slots[i : i + slots_number]
        if len(part) != len(set(part)):
            return False

    return True


class DownloaderAwareSchedulerTestMixin:
    reopen = False

    @property
    def priority_queue_cls(self) -> str:
        return "scrapy.pqueues.DownloaderAwarePriorityQueue"

    def test_logic(self):
        for url, slot in _URLS_WITH_SLOTS:
            request = Request(url)
            request.meta[Downloader.DOWNLOAD_SLOT] = slot
            self.scheduler.enqueue_request(request)

        if self.reopen:
            self.close_scheduler()
            self.create_scheduler()

        dequeued_slots = []
        requests = []
        downloader = self.mock_crawler.engine.downloader
        while self.scheduler.has_pending_requests():
            request = self.scheduler.next_request()
            slot = downloader.get_slot_key(request)
            dequeued_slots.append(slot)
            downloader.increment(slot)
            requests.append(request)

        for request in requests:
            slot = downloader.get_slot_key(request)
            downloader.decrement(slot)

        assert _is_scheduling_fair([s for u, s in _URLS_WITH_SLOTS], dequeued_slots)
        assert sum(len(s.active) for s in downloader.slots.values()) == 0


class TestSchedulerWithDownloaderAwareInMemory(
    DownloaderAwareSchedulerTestMixin, TestSchedulerInMemoryBase
):
    pass


class TestSchedulerWithDownloaderAwareOnDisk(
    DownloaderAwareSchedulerTestMixin, TestSchedulerOnDiskBase
):
    reopen = True


class StartUrlsSpider(Spider):
    def __init__(self, start_urls):
        self.start_urls = start_urls
        super().__init__(name="StartUrlsSpider")

    def parse(self, response):
        pass


class TestIntegrationWithDownloaderAwareInMemory(TestCase):
    def setUp(self):
        self.crawler = get_crawler(
            spidercls=StartUrlsSpider,
            settings_dict={
                "SCHEDULER_PRIORITY_QUEUE": "scrapy.pqueues.DownloaderAwarePriorityQueue",
                "DUPEFILTER_CLASS": "scrapy.dupefilters.BaseDupeFilter",
            },
        )

    @defer.inlineCallbacks
    def tearDown(self):
        yield self.crawler.stop()

    @defer.inlineCallbacks
    def test_integration_downloader_aware_priority_queue(self):
        with MockServer() as mockserver:
            url = mockserver.url("/status?n=200", is_secure=False)
            start_urls = [url] * 6
            yield self.crawler.crawl(start_urls)
            assert self.crawler.stats.get_value("downloader/response_count") == len(
                start_urls
            )


class TestIncompatibility:
    def _incompatible(self):
        settings = {
            "SCHEDULER_PRIORITY_QUEUE": "scrapy.pqueues.DownloaderAwarePriorityQueue",
            "CONCURRENT_REQUESTS_PER_IP": 1,
        }
        crawler = get_crawler(Spider, settings)
        scheduler = Scheduler.from_crawler(crawler)
        spider = Spider(name="spider")
        scheduler.open(spider)

    def test_incompatibility(self):
        with pytest.raises(
            ValueError, match="does not support CONCURRENT_REQUESTS_PER_IP"
        ):
            self._incompatible()<|MERGE_RESOLUTION|>--- conflicted
+++ resolved
@@ -3,11 +3,7 @@
 import shutil
 import tempfile
 from abc import ABC, abstractmethod
-<<<<<<< HEAD
 from collections import defaultdict, deque
-=======
-from collections import deque
->>>>>>> 8e3d211a
 from typing import Any, NamedTuple
 
 import pytest
@@ -26,11 +22,7 @@
 
 
 class MemoryScheduler(BaseScheduler):
-<<<<<<< HEAD
-    pause = False
-=======
     paused = False
->>>>>>> 8e3d211a
 
     def __init__(self, *args, **kwargs):
         super().__init__(*args, **kwargs)
@@ -44,24 +36,22 @@
         return True
 
     def has_pending_requests(self) -> bool:
-<<<<<<< HEAD
-        return self.pause or bool(self.queue)
-
-    def next_request(self) -> Request | None:
-        if self.pause:
-=======
         return self.paused or bool(self.queue)
 
     def next_request(self) -> Request | None:
         if self.paused:
->>>>>>> 8e3d211a
             return None
         try:
             return self.queue.pop()
         except IndexError:
             return None
 
-<<<<<<< HEAD
+    def pause(self) -> None:
+        self.paused = True
+
+    def unpause(self) -> None:
+        self.paused = False
+
 
 class PriorityScheduler(BaseScheduler):
     def __init__(self, *args, **kwargs):
@@ -83,13 +73,6 @@
         if not self.queue[priority]:
             del self.queue[priority]
         return request
-=======
-    def pause(self) -> None:
-        self.paused = True
-
-    def unpause(self) -> None:
-        self.paused = False
->>>>>>> 8e3d211a
 
 
 class MockEngine(NamedTuple):
