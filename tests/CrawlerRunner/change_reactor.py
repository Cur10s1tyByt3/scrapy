--- conflicted
+++ resolved
@@ -10,11 +10,7 @@
         "TWISTED_REACTOR": "twisted.internet.asyncioreactor.AsyncioSelectorReactor",
     }
 
-<<<<<<< HEAD
-    async def yield_seeds(self):
-=======
     async def start(self):
->>>>>>> 8e3d211a
         return
         yield
 
