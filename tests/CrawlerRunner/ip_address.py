# ruff: noqa: E402

from scrapy.utils.reactor import install_reactor

install_reactor("twisted.internet.asyncioreactor.AsyncioSelectorReactor")

from urllib.parse import urlparse

from twisted.internet import reactor
from twisted.names import cache, resolve
from twisted.names import hosts as hostsModule
from twisted.names.client import Resolver
from twisted.python.runtime import platform

from scrapy import Request, Spider
from scrapy.crawler import CrawlerRunner
from scrapy.utils.httpobj import urlparse_cached
from scrapy.utils.log import configure_logging
from tests.mockserver import MockDNSServer, MockServer


# https://stackoverflow.com/a/32784190
def createResolver(servers=None, resolvconf=None, hosts=None):
    if hosts is None:
        hosts = b"/etc/hosts" if platform.getType() == "posix" else r"c:\windows\hosts"
    theResolver = Resolver(resolvconf, servers)
    hostResolver = hostsModule.Resolver(hosts)
    chain = [hostResolver, cache.CacheResolver(), theResolver]
    return resolve.ResolverChain(chain)


class LocalhostSpider(Spider):
    name = "localhost_spider"

<<<<<<< HEAD
    async def yield_seeds(self):
=======
    async def start(self):
>>>>>>> 8e3d211a
        yield Request(self.url)

    def parse(self, response):
        netloc = urlparse_cached(response).netloc
        host = netloc.split(":")[0]
        self.logger.info(f"Host: {host}")
        self.logger.info(f"Type: {type(response.ip_address)}")
        self.logger.info(f"IP address: {response.ip_address}")


if __name__ == "__main__":
    with MockServer() as mock_http_server, MockDNSServer() as mock_dns_server:
        port = urlparse(mock_http_server.http_address).port
        url = f"http://not.a.real.domain:{port}/echo"

        servers = [(mock_dns_server.host, mock_dns_server.port)]
        reactor.installResolver(createResolver(servers=servers))

        configure_logging()
        runner = CrawlerRunner()
        d = runner.crawl(LocalhostSpider, url=url)
        d.addBoth(lambda _: reactor.stop())
        reactor.run()<|MERGE_RESOLUTION|>--- conflicted
+++ resolved
@@ -32,11 +32,7 @@
 class LocalhostSpider(Spider):
     name = "localhost_spider"
 
-<<<<<<< HEAD
-    async def yield_seeds(self):
-=======
     async def start(self):
->>>>>>> 8e3d211a
         yield Request(self.url)
 
     def parse(self, response):
