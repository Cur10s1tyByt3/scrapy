--- conflicted
+++ resolved
@@ -12,15 +12,7 @@
 from scrapy.exceptions import _InvalidOutput
 from scrapy.http import Request, Response
 from scrapy.spiders import Spider
-<<<<<<< HEAD
-from scrapy.utils.defer import (
-    deferred_f_from_coro_f,
-    deferred_to_future,
-    maybe_deferred_to_future,
-)
-=======
 from scrapy.utils.defer import deferred_f_from_coro_f, maybe_deferred_to_future
->>>>>>> 036f3e56
 from scrapy.utils.python import to_bytes
 from scrapy.utils.test import get_crawler, get_from_asyncio_queue
 
@@ -38,13 +30,9 @@
     def tearDown(self):
         return self.crawler.engine.close_spider(self.spider)
 
-<<<<<<< HEAD
-    async def _download(self, request, response=None):
-=======
     async def _download(
         self, request: Request, response: Response | None = None
     ) -> Response | Request:
->>>>>>> 036f3e56
         """Executes downloader mw manager's download method and returns
         the result (Request or Response) or raises exception in case of
         failure.
@@ -55,21 +43,9 @@
         def download_func(request: Request, spider: Spider) -> Deferred[Response]:
             return succeed(response)
 
-<<<<<<< HEAD
-        dfd = self.mwman.download(download_func, request, self.spider)
-        # catch deferred result and return the value
-        results = []
-        dfd.addBoth(results.append)
-        await maybe_deferred_to_future(dfd)
-        ret = results[0]
-        if isinstance(ret, Failure):
-            ret.raiseException()
-        return ret
-=======
         return await maybe_deferred_to_future(
             self.mwman.download(download_func, request, self.spider)
         )
->>>>>>> 036f3e56
 
 
 class TestDefaults(TestManagerBase):
@@ -108,11 +84,7 @@
                 "Location": "http://example.com/login",
             },
         )
-<<<<<<< HEAD
-        ret = await self._download(request=req, response=resp)
-=======
         ret = await self._download(req, resp)
->>>>>>> 036f3e56
         assert isinstance(ret, Request), f"Not redirected: {ret!r}"
         assert to_bytes(ret.url) == resp.headers["Location"], (
             "Not redirected to location header"
@@ -134,11 +106,7 @@
             },
         )
         with pytest.raises(BadGzipFile):
-<<<<<<< HEAD
-            await self._download(request=req, response=resp)
-=======
             await self._download(req, resp)
->>>>>>> 036f3e56
 
 
 class TestResponseFromProcessRequest(TestManagerBase):
@@ -156,19 +124,10 @@
 
         req = Request("http://example.com/index.html")
         download_func = mock.MagicMock()
-<<<<<<< HEAD
-        dfd = self.mwman.download(download_func, req, self.spider)
-        results = []
-        dfd.addBoth(results.append)
-        await maybe_deferred_to_future(dfd)
-
-        assert results[0] is resp
-=======
-        result = await maybe_deferred_to_future(
-            self.mwman.download(download_func, req, self.spider)
-        )
-        assert result is resp
->>>>>>> 036f3e56
+        result = await maybe_deferred_to_future(
+            self.mwman.download(download_func, req, self.spider)
+        )
+        assert result is resp
         assert not download_func.called
 
 
@@ -236,19 +195,10 @@
         self.mwman._add_middleware(DeferredMiddleware())
         req = Request("http://example.com/index.html")
         download_func = mock.MagicMock()
-<<<<<<< HEAD
-        dfd = self.mwman.download(download_func, req, self.spider)
-        results = []
-        dfd.addBoth(results.append)
-        await maybe_deferred_to_future(dfd)
-
-        assert results[0] is resp
-=======
-        result = await maybe_deferred_to_future(
-            self.mwman.download(download_func, req, self.spider)
-        )
-        assert result is resp
->>>>>>> 036f3e56
+        result = await maybe_deferred_to_future(
+            self.mwman.download(download_func, req, self.spider)
+        )
+        assert result is resp
         assert not download_func.called
 
 
@@ -268,19 +218,10 @@
         self.mwman._add_middleware(CoroMiddleware())
         req = Request("http://example.com/index.html")
         download_func = mock.MagicMock()
-<<<<<<< HEAD
-        dfd = self.mwman.download(download_func, req, self.spider)
-        results = []
-        dfd.addBoth(results.append)
-        await maybe_deferred_to_future(dfd)
-
-        assert results[0] is resp
-=======
-        result = await maybe_deferred_to_future(
-            self.mwman.download(download_func, req, self.spider)
-        )
-        assert result is resp
->>>>>>> 036f3e56
+        result = await maybe_deferred_to_future(
+            self.mwman.download(download_func, req, self.spider)
+        )
+        assert result is resp
         assert not download_func.called
 
     @pytest.mark.only_asyncio
@@ -296,17 +237,8 @@
         self.mwman._add_middleware(CoroMiddleware())
         req = Request("http://example.com/index.html")
         download_func = mock.MagicMock()
-<<<<<<< HEAD
-        dfd = self.mwman.download(download_func, req, self.spider)
-        results = []
-        dfd.addBoth(results.append)
-        await deferred_to_future(dfd)
-
-        assert results[0] is resp
-=======
-        result = await maybe_deferred_to_future(
-            self.mwman.download(download_func, req, self.spider)
-        )
-        assert result is resp
->>>>>>> 036f3e56
+        result = await maybe_deferred_to_future(
+            self.mwman.download(download_func, req, self.spider)
+        )
+        assert result is resp
         assert not download_func.called