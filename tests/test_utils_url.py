--- conflicted
+++ resolved
@@ -113,12 +113,7 @@
     def test_complete_url(self):
         self.assertEqual(
             add_http_if_no_scheme('username:password@www.example.com:80/some/page/do?a=1&b=2&c=3#frag'),
-<<<<<<< HEAD
-            'http://username:password@www.example.com:80/some/page/do?a=1&b=2&c=3#frag'
-        )
-=======
             'http://username:password@www.example.com:80/some/page/do?a=1&b=2&c=3#frag')
->>>>>>> b76d280c
 
     def test_preserve_http(self):
         self.assertEqual(add_http_if_no_scheme('http://www.example.com'), 'http://www.example.com')
@@ -156,12 +151,7 @@
     def test_preserve_http_complete_url(self):
         self.assertEqual(
             add_http_if_no_scheme('http://username:password@www.example.com:80/some/page/do?a=1&b=2&c=3#frag'),
-<<<<<<< HEAD
-            'http://username:password@www.example.com:80/some/page/do?a=1&b=2&c=3#frag'
-        )
-=======
             'http://username:password@www.example.com:80/some/page/do?a=1&b=2&c=3#frag')
->>>>>>> b76d280c
 
     def test_protocol_relative(self):
         self.assertEqual(
@@ -199,12 +189,7 @@
     def test_protocol_relative_complete_url(self):
         self.assertEqual(
             add_http_if_no_scheme('//username:password@www.example.com:80/some/page/do?a=1&b=2&c=3#frag'),
-<<<<<<< HEAD
-            'http://username:password@www.example.com:80/some/page/do?a=1&b=2&c=3#frag'
-        )
-=======
             'http://username:password@www.example.com:80/some/page/do?a=1&b=2&c=3#frag')
->>>>>>> b76d280c
 
     def test_preserve_https(self):
         self.assertEqual(
