--- conflicted
+++ resolved
@@ -10,17 +10,13 @@
 from scrapy.utils.defer import deferred_f_from_coro_f, maybe_deferred_to_future
 from scrapy.utils.test import get_crawler
 
-<<<<<<< HEAD
 from .test_scheduler import MemoryScheduler
-=======
 from .utils import twisted_sleep
 
-SLEEP_SECONDS = 0.1
->>>>>>> ac5a5b78
-
-SLEEP_SECONDS = 0.1
 ITEM_A = {"id": "a"}
 ITEM_B = {"id": "b"}
+
+SLEEP_SECONDS = 0.1
 
 
 class MainTestCase(TestCase):
