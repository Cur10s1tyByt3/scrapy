from unittest import TextTestResult

import pytest
from twisted.internet import defer
from twisted.python import failure
from twisted.trial import unittest

from scrapy import FormRequest
from scrapy.contracts import Contract, ContractsManager
from scrapy.contracts.default import (
    CallbackKeywordArgumentsContract,
    MetadataContract,
    ReturnsContract,
    ScrapesContract,
    UrlContract,
)
from scrapy.http import Request
from scrapy.item import Field, Item
from scrapy.spidermiddlewares.httperror import HttpError
from scrapy.spiders import Spider
from scrapy.utils.test import get_crawler
from tests.mockserver import MockServer


class DemoItem(Item):
    name = Field()
    url = Field()


class ResponseMock:
    url = "http://scrapy.org"


class ResponseMetaMock(ResponseMock):
    meta = None


class CustomSuccessContract(Contract):
    name = "custom_success_contract"

    def adjust_request_args(self, args):
        args["url"] = "http://scrapy.org"
        return args


class CustomFailContract(Contract):
    name = "custom_fail_contract"

    def adjust_request_args(self, args):
        raise TypeError("Error in adjust_request_args")


class CustomFormContract(Contract):
    name = "custom_form"
    request_cls = FormRequest

    def adjust_request_args(self, args):
        args["formdata"] = {"name": "scrapy"}
        return args


class DemoSpider(Spider):
    name = "demo_spider"

    def returns_request(self, response):
        """method which returns request
        @url http://scrapy.org
        @returns requests 1
        """
        return Request("http://scrapy.org", callback=self.returns_item)

    async def returns_request_async(self, response):
        """async method which returns request
        @url http://scrapy.org
        @returns requests 1
        """
        return Request("http://scrapy.org", callback=self.returns_item)

    def returns_item(self, response):
        """method which returns item
        @url http://scrapy.org
        @returns items 1 1
        """
        return DemoItem(url=response.url)

    def returns_request_cb_kwargs(self, response, url):
        """method which returns request
        @url https://example.org
        @cb_kwargs {"url": "http://scrapy.org"}
        @returns requests 1
        """
        return Request(url, callback=self.returns_item_cb_kwargs)

    def returns_item_cb_kwargs(self, response, name):
        """method which returns item
        @url http://scrapy.org
        @cb_kwargs {"name": "Scrapy"}
        @returns items 1 1
        """
        return DemoItem(name=name, url=response.url)

    def returns_item_cb_kwargs_error_unexpected_keyword(self, response):
        """method which returns item
        @url http://scrapy.org
        @cb_kwargs {"arg": "value"}
        @returns items 1 1
        """
        return DemoItem(url=response.url)

    def returns_item_cb_kwargs_error_missing_argument(self, response, arg):
        """method which returns item
        @url http://scrapy.org
        @returns items 1 1
        """
        return DemoItem(url=response.url)

    def returns_dict_item(self, response):
        """method which returns item
        @url http://scrapy.org
        @returns items 1 1
        """
        return {"url": response.url}

    def returns_fail(self, response):
        """method which returns item
        @url http://scrapy.org
        @returns items 0 0
        """
        return DemoItem(url=response.url)

    def returns_dict_fail(self, response):
        """method which returns item
        @url http://scrapy.org
        @returns items 0 0
        """
        return {"url": response.url}

    def scrapes_item_ok(self, response):
        """returns item with name and url
        @url http://scrapy.org
        @returns items 1 1
        @scrapes name url
        """
        return DemoItem(name="test", url=response.url)

    def scrapes_dict_item_ok(self, response):
        """returns item with name and url
        @url http://scrapy.org
        @returns items 1 1
        @scrapes name url
        """
        return {"name": "test", "url": response.url}

    def scrapes_item_fail(self, response):
        """returns item with no name
        @url http://scrapy.org
        @returns items 1 1
        @scrapes name url
        """
        return DemoItem(url=response.url)

    def scrapes_dict_item_fail(self, response):
        """returns item with no name
        @url http://scrapy.org
        @returns items 1 1
        @scrapes name url
        """
        return {"url": response.url}

    def scrapes_multiple_missing_fields(self, response):
        """returns item with no name
        @url http://scrapy.org
        @returns items 1 1
        @scrapes name url
        """
        return {}

    def parse_no_url(self, response):
        """method with no url
        @returns items 1 1
        """

    def custom_form(self, response):
        """
        @url http://scrapy.org
        @custom_form
        """

    def invalid_regex(self, response):
        """method with invalid regex
        @ Scrapy is awsome
        """

    def invalid_regex_with_valid_contract(self, response):
        """method with invalid regex
        @ scrapy is awsome
        @url http://scrapy.org
        """

    def returns_request_meta(self, response):
        """method which returns request
        @url https://example.org
        @meta {"cookiejar": "session1"}
        @returns requests 1
        """
        return Request(
            "https://example.org", meta=response.meta, callback=self.returns_item_meta
        )

    def returns_item_meta(self, response):
        """method which returns item
        @url http://scrapy.org
        @meta {"key": "example"}
        @returns items 1 1
        """
        return DemoItem(name="example", url=response.url)

    def returns_error_missing_meta(self, response):
        """method which depends of metadata be defined

        @url http://scrapy.org
        @returns items 1
        """
        key = response.meta["key"]
        yield {key: "value"}


class CustomContractSuccessSpider(Spider):
    name = "custom_contract_success_spider"

    def parse(self, response):
        """
        @custom_success_contract
        """


class CustomContractFailSpider(Spider):
    name = "custom_contract_fail_spider"

    def parse(self, response):
        """
        @custom_fail_contract
        """


class InheritsDemoSpider(DemoSpider):
    name = "inherits_demo_spider"


class TestContractsManager(unittest.TestCase):
    contracts = [
        UrlContract,
        CallbackKeywordArgumentsContract,
        MetadataContract,
        ReturnsContract,
        ScrapesContract,
        CustomFormContract,
        CustomSuccessContract,
        CustomFailContract,
    ]

    def setUp(self):
        self.conman = ContractsManager(self.contracts)
        self.results = TextTestResult(stream=None, descriptions=False, verbosity=0)

    def should_succeed(self):
        assert not self.results.failures
        assert not self.results.errors

    def should_fail(self):
        assert self.results.failures
        assert not self.results.errors

    def should_error(self):
        assert self.results.errors

    def test_contracts(self):
        spider = DemoSpider()

        # extract contracts correctly
        contracts = self.conman.extract_contracts(spider.returns_request)
        assert len(contracts) == 2
        assert frozenset(type(x) for x in contracts) == frozenset(
            [UrlContract, ReturnsContract]
        )

        # returns request for valid method
        request = self.conman.from_method(spider.returns_request, self.results)
        assert request is not None

        # no request for missing url
        request = self.conman.from_method(spider.parse_no_url, self.results)
        assert request is None

    def test_cb_kwargs(self):
        spider = DemoSpider()
        response = ResponseMock()

        # extract contracts correctly
        contracts = self.conman.extract_contracts(spider.returns_request_cb_kwargs)
        assert len(contracts) == 3
        assert frozenset(type(x) for x in contracts) == frozenset(
            [UrlContract, CallbackKeywordArgumentsContract, ReturnsContract]
        )

        contracts = self.conman.extract_contracts(spider.returns_item_cb_kwargs)
        assert len(contracts) == 3
        assert frozenset(type(x) for x in contracts) == frozenset(
            [UrlContract, CallbackKeywordArgumentsContract, ReturnsContract]
        )

        contracts = self.conman.extract_contracts(
            spider.returns_item_cb_kwargs_error_unexpected_keyword
        )
        assert len(contracts) == 3
        assert frozenset(type(x) for x in contracts) == frozenset(
            [UrlContract, CallbackKeywordArgumentsContract, ReturnsContract]
        )

        contracts = self.conman.extract_contracts(
            spider.returns_item_cb_kwargs_error_missing_argument
        )
        assert len(contracts) == 2
        assert frozenset(type(x) for x in contracts) == frozenset(
            [UrlContract, ReturnsContract]
        )

        # returns_request
        request = self.conman.from_method(
            spider.returns_request_cb_kwargs, self.results
        )
        request.callback(response, **request.cb_kwargs)
        self.should_succeed()

        # returns_item
        request = self.conman.from_method(spider.returns_item_cb_kwargs, self.results)
        request.callback(response, **request.cb_kwargs)
        self.should_succeed()

        # returns_item (error, callback doesn't take keyword arguments)
        request = self.conman.from_method(
            spider.returns_item_cb_kwargs_error_unexpected_keyword, self.results
        )
        request.callback(response, **request.cb_kwargs)
        self.should_error()

        # returns_item (error, contract doesn't provide keyword arguments)
        request = self.conman.from_method(
            spider.returns_item_cb_kwargs_error_missing_argument, self.results
        )
        request.callback(response, **request.cb_kwargs)
        self.should_error()

    def test_meta(self):
        spider = DemoSpider()

        # extract contracts correctly
        contracts = self.conman.extract_contracts(spider.returns_request_meta)
        assert len(contracts) == 3
        assert frozenset(type(x) for x in contracts) == frozenset(
            [UrlContract, MetadataContract, ReturnsContract]
        )

        contracts = self.conman.extract_contracts(spider.returns_item_meta)
        assert len(contracts) == 3
        assert frozenset(type(x) for x in contracts) == frozenset(
            [UrlContract, MetadataContract, ReturnsContract]
        )

        response = ResponseMetaMock()

        # returns_request
        request = self.conman.from_method(spider.returns_request_meta, self.results)
        assert request.meta["cookiejar"] == "session1"
        response.meta = request.meta
        request.callback(response)
        assert response.meta["cookiejar"] == "session1"
        self.should_succeed()

        response = ResponseMetaMock()

        # returns_item
        request = self.conman.from_method(spider.returns_item_meta, self.results)
        assert request.meta["key"] == "example"
        response.meta = request.meta
        request.callback(ResponseMetaMock)
        assert response.meta["key"] == "example"
        self.should_succeed()

        response = ResponseMetaMock()

        request = self.conman.from_method(
            spider.returns_error_missing_meta, self.results
        )
        request.callback(response)
        self.should_error()

    def test_returns(self):
        spider = DemoSpider()
        response = ResponseMock()

        # returns_item
        request = self.conman.from_method(spider.returns_item, self.results)
        request.callback(response)
        self.should_succeed()

        # returns_dict_item
        request = self.conman.from_method(spider.returns_dict_item, self.results)
        request.callback(response)
        self.should_succeed()

        # returns_request
        request = self.conman.from_method(spider.returns_request, self.results)
        request.callback(response)
        self.should_succeed()

        # returns_fail
        request = self.conman.from_method(spider.returns_fail, self.results)
        request.callback(response)
        self.should_fail()

        # returns_dict_fail
        request = self.conman.from_method(spider.returns_dict_fail, self.results)
        request.callback(response)
        self.should_fail()

    def test_returns_async(self):
        spider = DemoSpider()
        response = ResponseMock()

        request = self.conman.from_method(spider.returns_request_async, self.results)
        request.callback(response)
        self.should_error()

    def test_scrapes(self):
        spider = DemoSpider()
        response = ResponseMock()

        # scrapes_item_ok
        request = self.conman.from_method(spider.scrapes_item_ok, self.results)
        request.callback(response)
        self.should_succeed()

        # scrapes_dict_item_ok
        request = self.conman.from_method(spider.scrapes_dict_item_ok, self.results)
        request.callback(response)
        self.should_succeed()

        # scrapes_item_fail
        request = self.conman.from_method(spider.scrapes_item_fail, self.results)
        request.callback(response)
        self.should_fail()

        # scrapes_dict_item_fail
        request = self.conman.from_method(spider.scrapes_dict_item_fail, self.results)
        request.callback(response)
        self.should_fail()

        # scrapes_multiple_missing_fields
        request = self.conman.from_method(
            spider.scrapes_multiple_missing_fields, self.results
        )
        request.callback(response)
        self.should_fail()
        message = "ContractFail: Missing fields: name, url"
        assert message in self.results.failures[-1][-1]

    def test_regex(self):
        spider = DemoSpider()
        response = ResponseMock()

        # invalid regex
        request = self.conman.from_method(spider.invalid_regex, self.results)
        self.should_succeed()

        # invalid regex with valid contract
        request = self.conman.from_method(
            spider.invalid_regex_with_valid_contract, self.results
        )
        self.should_succeed()
        request.callback(response)

    def test_custom_contracts(self):
        self.conman.from_spider(CustomContractSuccessSpider(), self.results)
        self.should_succeed()

        self.conman.from_spider(CustomContractFailSpider(), self.results)
        self.should_error()

    def test_errback(self):
        spider = DemoSpider()
        response = ResponseMock()

        try:
            raise HttpError(response, "Ignoring non-200 response")
        except HttpError:
            failure_mock = failure.Failure()

        request = self.conman.from_method(spider.returns_request, self.results)
        request.errback(failure_mock)

        assert not self.results.failures
        assert self.results.errors

    @defer.inlineCallbacks
    def test_same_url(self):
        class TestSameUrlSpider(Spider):
            name = "test_same_url"

            def __init__(self, *args, **kwargs):
                super().__init__(*args, **kwargs)
                self.visited = 0

<<<<<<< HEAD
            async def yield_seeds(self_):  # pylint: disable=no-self-argument
                for seed in self.conman.from_spider(self_, self.results):
                    yield seed
=======
            async def start(self_):  # pylint: disable=no-self-argument
                for item_or_request in self.conman.from_spider(self_, self.results):
                    yield item_or_request
>>>>>>> 8e3d211a

            def parse_first(self, response):
                self.visited += 1
                return DemoItem()

            def parse_second(self, response):
                self.visited += 1
                return DemoItem()

        with MockServer() as mockserver:
            contract_doc = f"@url {mockserver.url('/status?n=200')}"

            TestSameUrlSpider.parse_first.__doc__ = contract_doc
            TestSameUrlSpider.parse_second.__doc__ = contract_doc

            crawler = get_crawler(TestSameUrlSpider)
            yield crawler.crawl()

        assert crawler.spider.visited == 2

    def test_form_contract(self):
        spider = DemoSpider()
        request = self.conman.from_method(spider.custom_form, self.results)
        assert request.method == "POST"
        assert isinstance(request, FormRequest)

    def test_inherited_contracts(self):
        spider = InheritsDemoSpider()

        requests = self.conman.from_spider(spider, self.results)
        assert requests


class CustomFailContractPreProcess(Contract):
    name = "test_contract"

    def pre_process(self, response):
        raise KeyboardInterrupt("Pre-process exception")


class CustomFailContractPostProcess(Contract):
    name = "test_contract"

    def post_process(self, response):
        raise KeyboardInterrupt("Post-process exception")


class TestCustomContractPrePostProcess:
    def setup_method(self):
        self.results = TextTestResult(stream=None, descriptions=False, verbosity=0)

    def test_pre_hook_keyboard_interrupt(self):
        spider = DemoSpider()
        response = ResponseMock()
        contract = CustomFailContractPreProcess(spider.returns_request)
        conman = ContractsManager([contract])

        request = conman.from_method(spider.returns_request, self.results)
        contract.add_pre_hook(request, self.results)
        with pytest.raises(KeyboardInterrupt, match="Pre-process exception"):
            request.callback(response, **request.cb_kwargs)

        assert not self.results.failures
        assert not self.results.errors

    def test_post_hook_keyboard_interrupt(self):
        spider = DemoSpider()
        response = ResponseMock()
        contract = CustomFailContractPostProcess(spider.returns_request)
        conman = ContractsManager([contract])

        request = conman.from_method(spider.returns_request, self.results)
        contract.add_post_hook(request, self.results)
        with pytest.raises(KeyboardInterrupt, match="Post-process exception"):
            request.callback(response, **request.cb_kwargs)

        assert not self.results.failures
        assert not self.results.errors<|MERGE_RESOLUTION|>--- conflicted
+++ resolved
@@ -511,15 +511,9 @@
                 super().__init__(*args, **kwargs)
                 self.visited = 0
 
-<<<<<<< HEAD
-            async def yield_seeds(self_):  # pylint: disable=no-self-argument
-                for seed in self.conman.from_spider(self_, self.results):
-                    yield seed
-=======
             async def start(self_):  # pylint: disable=no-self-argument
                 for item_or_request in self.conman.from_spider(self_, self.results):
                     yield item_or_request
->>>>>>> 8e3d211a
 
             def parse_first(self, response):
                 self.visited += 1
