import csv
import json
import os
import random
import shutil
import string
import tempfile
import warnings
from abc import ABC, abstractmethod
from collections import defaultdict
from io import BytesIO
from logging import getLogger
from pathlib import Path
from string import ascii_letters, digits
from unittest import mock
from urllib.parse import urljoin, urlparse, quote
from urllib.request import pathname2url

import lxml.etree
from testfixtures import LogCapture
from twisted.internet import defer
from twisted.trial import unittest
from w3lib.url import file_uri_to_path, path_to_file_uri
from zope.interface import implementer
from zope.interface.verify import verifyObject

import scrapy
from scrapy.crawler import CrawlerRunner
from scrapy.exceptions import NotConfigured
from scrapy.exporters import CsvItemExporter
<<<<<<< HEAD
from scrapy.extensions.feedexport import (BlockingFeedStorage, FeedExporter, FileFeedStorage, FTPFeedStorage,
                                          IFeedStorage, S3FeedStorage, StdoutFeedStorage)
=======
from scrapy.extensions.feedexport import (
    BlockingFeedStorage,
    FileFeedStorage,
    FTPFeedStorage,
    GCSFeedStorage,
    IFeedStorage,
    S3FeedStorage,
    StdoutFeedStorage,
)
>>>>>>> b97a39fd
from scrapy.settings import Settings
from scrapy.utils.python import to_unicode
from scrapy.utils.test import (
    assert_aws_environ,
    get_s3_content_and_delete,
    get_crawler,
    mock_google_cloud_storage,
)

from tests.mockserver import MockServer


class FileFeedStorageTest(unittest.TestCase):

    def test_store_file_uri(self):
        path = os.path.abspath(self.mktemp())
        uri = path_to_file_uri(path)
        return self._assert_stores(FileFeedStorage(uri), path)

    def test_store_file_uri_makedirs(self):
        path = os.path.abspath(self.mktemp())
        path = os.path.join(path, 'more', 'paths', 'file.txt')
        uri = path_to_file_uri(path)
        return self._assert_stores(FileFeedStorage(uri), path)

    def test_store_direct_path(self):
        path = os.path.abspath(self.mktemp())
        return self._assert_stores(FileFeedStorage(path), path)

    def test_store_direct_path_relative(self):
        path = self.mktemp()
        return self._assert_stores(FileFeedStorage(path), path)

    def test_interface(self):
        path = self.mktemp()
        st = FileFeedStorage(path)
        verifyObject(IFeedStorage, st)

    @defer.inlineCallbacks
    def _assert_stores(self, storage, path):
        spider = scrapy.Spider("default")
        file = storage.open(spider)
        file.write(b"content")
        yield storage.store(file)
        self.assertTrue(os.path.exists(path))
        try:
            with open(path, 'rb') as fp:
                self.assertEqual(fp.read(), b"content")
        finally:
            os.unlink(path)


class FTPFeedStorageTest(unittest.TestCase):

    def get_test_spider(self, settings=None):
        class TestSpider(scrapy.Spider):
            name = 'test_spider'

        crawler = get_crawler(settings_dict=settings)
        spider = TestSpider.from_crawler(crawler)
        return spider

    def test_store(self):
        uri = os.environ.get('FEEDTEST_FTP_URI')
        path = os.environ.get('FEEDTEST_FTP_PATH')
        if not (uri and path):
            raise unittest.SkipTest("No FTP server available for testing")
        st = FTPFeedStorage(uri)
        verifyObject(IFeedStorage, st)
        return self._assert_stores(st, path)

    def test_store_active_mode(self):
        uri = os.environ.get('FEEDTEST_FTP_URI')
        path = os.environ.get('FEEDTEST_FTP_PATH')
        if not (uri and path):
            raise unittest.SkipTest("No FTP server available for testing")
        use_active_mode = {'FEED_STORAGE_FTP_ACTIVE': True}
        crawler = get_crawler(settings_dict=use_active_mode)
        st = FTPFeedStorage.from_crawler(crawler, uri)
        verifyObject(IFeedStorage, st)
        return self._assert_stores(st, path)

    def test_uri_auth_quote(self):
        # RFC3986: 3.2.1. User Information
        pw_quoted = quote(string.punctuation, safe='')
        st = FTPFeedStorage('ftp://foo:%s@example.com/some_path' % pw_quoted)
        self.assertEqual(st.password, string.punctuation)

    @defer.inlineCallbacks
    def _assert_stores(self, storage, path):
        spider = self.get_test_spider()
        file = storage.open(spider)
        file.write(b"content")
        yield storage.store(file)
        self.assertTrue(os.path.exists(path))
        try:
            with open(path, 'rb') as fp:
                self.assertEqual(fp.read(), b"content")
            # again, to check s3 objects are overwritten
            yield storage.store(BytesIO(b"new content"))
            with open(path, 'rb') as fp:
                self.assertEqual(fp.read(), b"new content")
        finally:
            os.unlink(path)


class BlockingFeedStorageTest(unittest.TestCase):

    def get_test_spider(self, settings=None):
        class TestSpider(scrapy.Spider):
            name = 'test_spider'

        crawler = get_crawler(settings_dict=settings)
        spider = TestSpider.from_crawler(crawler)
        return spider

    def test_default_temp_dir(self):
        b = BlockingFeedStorage()

        tmp = b.open(self.get_test_spider())
        tmp_path = os.path.dirname(tmp.name)
        self.assertEqual(tmp_path, tempfile.gettempdir())

    def test_temp_file(self):
        b = BlockingFeedStorage()

        tests_path = os.path.dirname(os.path.abspath(__file__))
        spider = self.get_test_spider({'FEED_TEMPDIR': tests_path})
        tmp = b.open(spider)
        tmp_path = os.path.dirname(tmp.name)
        self.assertEqual(tmp_path, tests_path)

    def test_invalid_folder(self):
        b = BlockingFeedStorage()

        tests_path = os.path.dirname(os.path.abspath(__file__))
        invalid_path = os.path.join(tests_path, 'invalid_path')
        spider = self.get_test_spider({'FEED_TEMPDIR': invalid_path})

        self.assertRaises(OSError, b.open, spider=spider)


class S3FeedStorageTest(unittest.TestCase):

    @mock.patch('scrapy.utils.project.get_project_settings',
                new=mock.MagicMock(return_value={'AWS_ACCESS_KEY_ID': 'conf_key',
                                                 'AWS_SECRET_ACCESS_KEY': 'conf_secret'}),
                create=True)
    def test_parse_credentials(self):
        try:
            import boto  # noqa: F401
        except ImportError:
            raise unittest.SkipTest("S3FeedStorage requires boto")
        aws_credentials = {'AWS_ACCESS_KEY_ID': 'settings_key',
                           'AWS_SECRET_ACCESS_KEY': 'settings_secret'}
        crawler = get_crawler(settings_dict=aws_credentials)
        # Instantiate with crawler
        storage = S3FeedStorage.from_crawler(crawler,
                                             's3://mybucket/export.csv')
        self.assertEqual(storage.access_key, 'settings_key')
        self.assertEqual(storage.secret_key, 'settings_secret')
        # Instantiate directly
        storage = S3FeedStorage('s3://mybucket/export.csv',
                                aws_credentials['AWS_ACCESS_KEY_ID'],
                                aws_credentials['AWS_SECRET_ACCESS_KEY'])
        self.assertEqual(storage.access_key, 'settings_key')
        self.assertEqual(storage.secret_key, 'settings_secret')
        # URI priority > settings priority
        storage = S3FeedStorage('s3://uri_key:uri_secret@mybucket/export.csv',
                                aws_credentials['AWS_ACCESS_KEY_ID'],
                                aws_credentials['AWS_SECRET_ACCESS_KEY'])
        self.assertEqual(storage.access_key, 'uri_key')
        self.assertEqual(storage.secret_key, 'uri_secret')
        # Backward compatibility for initialising without settings
        with warnings.catch_warnings(record=True) as w:
            storage = S3FeedStorage('s3://mybucket/export.csv')
            self.assertEqual(storage.access_key, 'conf_key')
            self.assertEqual(storage.secret_key, 'conf_secret')
            self.assertTrue('without AWS keys' in str(w[-1].message))

    @defer.inlineCallbacks
    def test_store(self):
        assert_aws_environ()
        uri = os.environ.get('S3_TEST_FILE_URI')
        if not uri:
            raise unittest.SkipTest("No S3 URI available for testing")
        access_key = os.environ.get('AWS_ACCESS_KEY_ID')
        secret_key = os.environ.get('AWS_SECRET_ACCESS_KEY')
        storage = S3FeedStorage(uri, access_key, secret_key)
        verifyObject(IFeedStorage, storage)
        file = storage.open(scrapy.Spider("default"))
        expected_content = b"content: \xe2\x98\x83"
        file.write(expected_content)
        yield storage.store(file)
        u = urlparse(uri)
        content = get_s3_content_and_delete(u.hostname, u.path[1:])
        self.assertEqual(content, expected_content)

    def test_init_without_acl(self):
        storage = S3FeedStorage(
            's3://mybucket/export.csv',
            'access_key',
            'secret_key'
        )
        self.assertEqual(storage.access_key, 'access_key')
        self.assertEqual(storage.secret_key, 'secret_key')
        self.assertEqual(storage.acl, None)

    def test_init_with_acl(self):
        storage = S3FeedStorage(
            's3://mybucket/export.csv',
            'access_key',
            'secret_key',
            'custom-acl'
        )
        self.assertEqual(storage.access_key, 'access_key')
        self.assertEqual(storage.secret_key, 'secret_key')
        self.assertEqual(storage.acl, 'custom-acl')

    def test_from_crawler_without_acl(self):
        settings = {
            'AWS_ACCESS_KEY_ID': 'access_key',
            'AWS_SECRET_ACCESS_KEY': 'secret_key',
        }
        crawler = get_crawler(settings_dict=settings)
        storage = S3FeedStorage.from_crawler(
            crawler,
            's3://mybucket/export.csv'
        )
        self.assertEqual(storage.access_key, 'access_key')
        self.assertEqual(storage.secret_key, 'secret_key')
        self.assertEqual(storage.acl, None)

    def test_from_crawler_with_acl(self):
        settings = {
            'AWS_ACCESS_KEY_ID': 'access_key',
            'AWS_SECRET_ACCESS_KEY': 'secret_key',
            'FEED_STORAGE_S3_ACL': 'custom-acl',
        }
        crawler = get_crawler(settings_dict=settings)
        storage = S3FeedStorage.from_crawler(
            crawler,
            's3://mybucket/export.csv'
        )
        self.assertEqual(storage.access_key, 'access_key')
        self.assertEqual(storage.secret_key, 'secret_key')
        self.assertEqual(storage.acl, 'custom-acl')

    @defer.inlineCallbacks
    def test_store_botocore_without_acl(self):
        try:
            import botocore  # noqa: F401
        except ImportError:
            raise unittest.SkipTest('botocore is required')

        storage = S3FeedStorage(
            's3://mybucket/export.csv',
            'access_key',
            'secret_key',
        )
        self.assertEqual(storage.access_key, 'access_key')
        self.assertEqual(storage.secret_key, 'secret_key')
        self.assertEqual(storage.acl, None)

        storage.s3_client = mock.MagicMock()
        yield storage.store(BytesIO(b'test file'))
        self.assertNotIn('ACL', storage.s3_client.put_object.call_args[1])

    @defer.inlineCallbacks
    def test_store_botocore_with_acl(self):
        try:
            import botocore  # noqa: F401
        except ImportError:
            raise unittest.SkipTest('botocore is required')

        storage = S3FeedStorage(
            's3://mybucket/export.csv',
            'access_key',
            'secret_key',
            'custom-acl'
        )
        self.assertEqual(storage.access_key, 'access_key')
        self.assertEqual(storage.secret_key, 'secret_key')
        self.assertEqual(storage.acl, 'custom-acl')

        storage.s3_client = mock.MagicMock()
        yield storage.store(BytesIO(b'test file'))
        self.assertEqual(
            storage.s3_client.put_object.call_args[1].get('ACL'),
            'custom-acl'
        )

    @defer.inlineCallbacks
    def test_store_not_botocore_without_acl(self):
        storage = S3FeedStorage(
            's3://mybucket/export.csv',
            'access_key',
            'secret_key',
        )
        self.assertEqual(storage.access_key, 'access_key')
        self.assertEqual(storage.secret_key, 'secret_key')
        self.assertEqual(storage.acl, None)

        storage.is_botocore = False
        storage.connect_s3 = mock.MagicMock()
        self.assertFalse(storage.is_botocore)

        yield storage.store(BytesIO(b'test file'))

        conn = storage.connect_s3(*storage.connect_s3.call_args)
        bucket = conn.get_bucket(*conn.get_bucket.call_args)
        key = bucket.new_key(*bucket.new_key.call_args)
        self.assertNotIn(
            dict(policy='custom-acl'),
            key.set_contents_from_file.call_args
        )

    @defer.inlineCallbacks
    def test_store_not_botocore_with_acl(self):
        storage = S3FeedStorage(
            's3://mybucket/export.csv',
            'access_key',
            'secret_key',
            'custom-acl'
        )
        self.assertEqual(storage.access_key, 'access_key')
        self.assertEqual(storage.secret_key, 'secret_key')
        self.assertEqual(storage.acl, 'custom-acl')

        storage.is_botocore = False
        storage.connect_s3 = mock.MagicMock()
        self.assertFalse(storage.is_botocore)

        yield storage.store(BytesIO(b'test file'))

        conn = storage.connect_s3(*storage.connect_s3.call_args)
        bucket = conn.get_bucket(*conn.get_bucket.call_args)
        key = bucket.new_key(*bucket.new_key.call_args)
        self.assertIn(
            dict(policy='custom-acl'),
            key.set_contents_from_file.call_args
        )


class GCSFeedStorageTest(unittest.TestCase):

    def test_parse_settings(self):
        try:
            from google.cloud.storage import Client  # noqa
        except ImportError:
            raise unittest.SkipTest("GCSFeedStorage requires google-cloud-storage")

        settings = {'GCS_PROJECT_ID': '123', 'FEED_STORAGE_GCS_ACL': 'publicRead'}
        crawler = get_crawler(settings_dict=settings)
        storage = GCSFeedStorage.from_crawler(crawler, 'gs://mybucket/export.csv')
        assert storage.project_id == '123'
        assert storage.acl == 'publicRead'
        assert storage.bucket_name == 'mybucket'
        assert storage.blob_name == 'export.csv'

    def test_parse_empty_acl(self):
        try:
            from google.cloud.storage import Client  # noqa
        except ImportError:
            raise unittest.SkipTest("GCSFeedStorage requires google-cloud-storage")

        settings = {'GCS_PROJECT_ID': '123', 'FEED_STORAGE_GCS_ACL': ''}
        crawler = get_crawler(settings_dict=settings)
        storage = GCSFeedStorage.from_crawler(crawler, 'gs://mybucket/export.csv')
        assert storage.acl is None

        settings = {'GCS_PROJECT_ID': '123', 'FEED_STORAGE_GCS_ACL': None}
        crawler = get_crawler(settings_dict=settings)
        storage = GCSFeedStorage.from_crawler(crawler, 'gs://mybucket/export.csv')
        assert storage.acl is None

    @defer.inlineCallbacks
    def test_store(self):
        try:
            from google.cloud.storage import Client  # noqa
        except ImportError:
            raise unittest.SkipTest("GCSFeedStorage requires google-cloud-storage")

        uri = 'gs://mybucket/export.csv'
        project_id = 'myproject-123'
        acl = 'publicRead'
        (client_mock, bucket_mock, blob_mock) = mock_google_cloud_storage()
        with mock.patch('google.cloud.storage.Client') as m:
            m.return_value = client_mock

            f = mock.Mock()
            storage = GCSFeedStorage(uri, project_id, acl)
            yield storage.store(f)

            f.seek.assert_called_once_with(0)
            m.assert_called_once_with(project=project_id)
            client_mock.get_bucket.assert_called_once_with('mybucket')
            bucket_mock.blob.assert_called_once_with('export.csv')
            blob_mock.upload_from_file.assert_called_once_with(f, predefined_acl=acl)


class StdoutFeedStorageTest(unittest.TestCase):

    @defer.inlineCallbacks
    def test_store(self):
        out = BytesIO()
        storage = StdoutFeedStorage('stdout:', _stdout=out)
        file = storage.open(scrapy.Spider("default"))
        file.write(b"content")
        yield storage.store(file)
        self.assertEqual(out.getvalue(), b"content")


class FromCrawlerMixin:
    init_with_crawler = False

    @classmethod
    def from_crawler(cls, crawler, *args, **kwargs):
        cls.init_with_crawler = True
        return cls(*args, **kwargs)


class FromCrawlerCsvItemExporter(CsvItemExporter, FromCrawlerMixin):
    pass


class FromCrawlerFileFeedStorage(FileFeedStorage, FromCrawlerMixin):
    pass


class DummyBlockingFeedStorage(BlockingFeedStorage):

    def __init__(self, uri):
        self.path = file_uri_to_path(uri)

    def _store_in_thread(self, file):
        dirname = os.path.dirname(self.path)
        if dirname and not os.path.exists(dirname):
            os.makedirs(dirname)
        with open(self.path, 'ab') as output_file:
            output_file.write(file.read())

        file.close()


class FailingBlockingFeedStorage(DummyBlockingFeedStorage):

    def _store_in_thread(self, file):
        raise OSError('Cannot store')


@implementer(IFeedStorage)
class LogOnStoreFileStorage:
    """
    This storage logs inside `store` method.
    It can be used to make sure `store` method is invoked.
    """

    def __init__(self, uri):
        self.path = file_uri_to_path(uri)
        self.logger = getLogger()

    def open(self, spider):
        return tempfile.NamedTemporaryFile(prefix='feed-')

    def store(self, file):
        self.logger.info('Storage.store is called')
        file.close()


class FeedExportTestBase(ABC, unittest.TestCase):
    __test__ = False

    class MyItem(scrapy.Item):
        foo = scrapy.Field()
        egg = scrapy.Field()
        baz = scrapy.Field()

    def _random_temp_filename(self, inter_dir=''):
        chars = [random.choice(ascii_letters + digits) for _ in range(15)]
        filename = ''.join(chars)
        return os.path.join(self.temp_dir, inter_dir, filename)

    def setUp(self):
        self.temp_dir = tempfile.mkdtemp()

    def tearDown(self):
        shutil.rmtree(self.temp_dir, ignore_errors=True)

    @defer.inlineCallbacks
    def exported_data(self, items, settings):
        """
        Return exported data which a spider yielding ``items`` would return.
        """

        class TestSpider(scrapy.Spider):
            name = 'testspider'

            def parse(self, response):
                for item in items:
                    yield item

        data = yield self.run_and_export(TestSpider, settings)
        return data

    @defer.inlineCallbacks
    def exported_no_data(self, settings):
        """
        Return exported data which a spider yielding no ``items`` would return.
        """

        class TestSpider(scrapy.Spider):
            name = 'testspider'

            def parse(self, response):
                pass

        data = yield self.run_and_export(TestSpider, settings)
        return data

    @defer.inlineCallbacks
    def assertExported(self, items, header, rows, settings=None, ordered=True):
        yield self.assertExportedCsv(items, header, rows, settings, ordered)
        yield self.assertExportedJsonLines(items, rows, settings)
        yield self.assertExportedXml(items, rows, settings)
        yield self.assertExportedPickle(items, rows, settings)
        yield self.assertExportedMarshal(items, rows, settings)
        yield self.assertExportedMultiple(items, rows, settings)

    @abstractmethod
    def run_and_export(self, spider_cls, settings):
        pass

    def _load_until_eof(self, data, load_func):
        result = []
        with tempfile.TemporaryFile() as temp:
            temp.write(data)
            temp.seek(0)
            while True:
                try:
                    result.append(load_func(temp))
                except EOFError:
                    break
        return result


class FeedExportTest(FeedExportTestBase):
    __test__ = True

    @defer.inlineCallbacks
    def run_and_export(self, spider_cls, settings):
        """ Run spider with specified settings; return exported data. """

        def path_to_url(path):
            return urljoin('file:', pathname2url(str(path)))

        def printf_escape(string):
            return string.replace('%', '%%')

        FEEDS = settings.get('FEEDS') or {}
        settings['FEEDS'] = {
            printf_escape(path_to_url(file_path)): feed
            for file_path, feed in FEEDS.items()
        }

        content = {}
        try:
            with MockServer() as s:
                runner = CrawlerRunner(Settings(settings))
                spider_cls.start_urls = [s.url('/')]
                yield runner.crawl(spider_cls)

            for file_path, feed in FEEDS.items():
                if not os.path.exists(str(file_path)):
                    continue

                with open(str(file_path), 'rb') as f:
                    content[feed['format']] = f.read()

        finally:
            for file_path in FEEDS.keys():
                if not os.path.exists(str(file_path)):
                    continue

                os.remove(str(file_path))

        return content

    @defer.inlineCallbacks
    def assertExportedCsv(self, items, header, rows, settings=None, ordered=True):
        settings = settings or {}
        settings.update({
            'FEEDS': {
                self._random_temp_filename(): {'format': 'csv'},
            },
        })
        data = yield self.exported_data(items, settings)

        reader = csv.DictReader(to_unicode(data['csv']).splitlines())
        got_rows = list(reader)
        if ordered:
            self.assertEqual(reader.fieldnames, header)
        else:
            self.assertEqual(set(reader.fieldnames), set(header))

        self.assertEqual(rows, got_rows)

    @defer.inlineCallbacks
    def assertExportedJsonLines(self, items, rows, settings=None):
        settings = settings or {}
        settings.update({
            'FEEDS': {
                self._random_temp_filename(): {'format': 'jl'},
            },
        })
        data = yield self.exported_data(items, settings)
        parsed = [json.loads(to_unicode(line)) for line in data['jl'].splitlines()]
        rows = [{k: v for k, v in row.items() if v} for row in rows]
        self.assertEqual(rows, parsed)

    @defer.inlineCallbacks
    def assertExportedXml(self, items, rows, settings=None):
        settings = settings or {}
        settings.update({
            'FEEDS': {
                self._random_temp_filename(): {'format': 'xml'},
            },
        })
        data = yield self.exported_data(items, settings)
        rows = [{k: v for k, v in row.items() if v} for row in rows]
        root = lxml.etree.fromstring(data['xml'])
        got_rows = [{e.tag: e.text for e in it} for it in root.findall('item')]
        self.assertEqual(rows, got_rows)

    @defer.inlineCallbacks
    def assertExportedMultiple(self, items, rows, settings=None):
        settings = settings or {}
        settings.update({
            'FEEDS': {
                self._random_temp_filename(): {'format': 'xml'},
                self._random_temp_filename(): {'format': 'json'},
            },
        })
        data = yield self.exported_data(items, settings)
        rows = [{k: v for k, v in row.items() if v} for row in rows]
        # XML
        root = lxml.etree.fromstring(data['xml'])
        xml_rows = [{e.tag: e.text for e in it} for it in root.findall('item')]
        self.assertEqual(rows, xml_rows)
        # JSON
        json_rows = json.loads(to_unicode(data['json']))
        self.assertEqual(rows, json_rows)

    @defer.inlineCallbacks
    def assertExportedPickle(self, items, rows, settings=None):
        settings = settings or {}
        settings.update({
            'FEEDS': {
                self._random_temp_filename(): {'format': 'pickle'},
            },
        })
        data = yield self.exported_data(items, settings)
        expected = [{k: v for k, v in row.items() if v} for row in rows]
        import pickle
        result = self._load_until_eof(data['pickle'], load_func=pickle.load)
        self.assertEqual(expected, result)

    @defer.inlineCallbacks
    def assertExportedMarshal(self, items, rows, settings=None):
        settings = settings or {}
        settings.update({
            'FEEDS': {
                self._random_temp_filename(): {'format': 'marshal'},
            },
        })
        data = yield self.exported_data(items, settings)
        expected = [{k: v for k, v in row.items() if v} for row in rows]
        import marshal
        result = self._load_until_eof(data['marshal'], load_func=marshal.load)
        self.assertEqual(expected, result)

    @defer.inlineCallbacks
    def test_export_items(self):
        # feed exporters use field names from Item
        items = [
            self.MyItem({'foo': 'bar1', 'egg': 'spam1'}),
            self.MyItem({'foo': 'bar2', 'egg': 'spam2', 'baz': 'quux2'}),
        ]
        rows = [
            {'egg': 'spam1', 'foo': 'bar1', 'baz': ''},
            {'egg': 'spam2', 'foo': 'bar2', 'baz': 'quux2'}
        ]
        header = self.MyItem.fields.keys()
        yield self.assertExported(items, header, rows, ordered=False)

    @defer.inlineCallbacks
    def test_export_no_items_not_store_empty(self):
        for fmt in ('json', 'jsonlines', 'xml', 'csv'):
            settings = {
                'FEEDS': {
                    self._random_temp_filename(): {'format': fmt},
                },
            }
            data = yield self.exported_no_data(settings)
            self.assertEqual(b'', data[fmt])

    @defer.inlineCallbacks
    def test_export_no_items_store_empty(self):
        formats = (
            ('json', b'[]'),
            ('jsonlines', b''),
            ('xml', b'<?xml version="1.0" encoding="utf-8"?>\n<items></items>'),
            ('csv', b''),
        )

        for fmt, expctd in formats:
            settings = {
                'FEEDS': {
                    self._random_temp_filename(): {'format': fmt},
                },
                'FEED_STORE_EMPTY': True,
                'FEED_EXPORT_INDENT': None,
            }
            data = yield self.exported_no_data(settings)
            self.assertEqual(expctd, data[fmt])

    @defer.inlineCallbacks
    def test_export_no_items_multiple_feeds(self):
        """ Make sure that `storage.store` is called for every feed. """
        settings = {
            'FEEDS': {
                self._random_temp_filename(): {'format': 'json'},
                self._random_temp_filename(): {'format': 'xml'},
                self._random_temp_filename(): {'format': 'csv'},
            },
            'FEED_STORAGES': {'file': 'tests.test_feedexport.LogOnStoreFileStorage'},
            'FEED_STORE_EMPTY': False
        }

        with LogCapture() as log:
            yield self.exported_no_data(settings)

        print(log)
        self.assertEqual(str(log).count('Storage.store is called'), 3)

    @defer.inlineCallbacks
    def test_export_multiple_item_classes(self):

        class MyItem2(scrapy.Item):
            foo = scrapy.Field()
            hello = scrapy.Field()

        items = [
            self.MyItem({'foo': 'bar1', 'egg': 'spam1'}),
            MyItem2({'hello': 'world2', 'foo': 'bar2'}),
            self.MyItem({'foo': 'bar3', 'egg': 'spam3', 'baz': 'quux3'}),
            {'hello': 'world4', 'egg': 'spam4'},
        ]

        # by default, Scrapy uses fields of the first Item for CSV and
        # all fields for JSON Lines
        header = self.MyItem.fields.keys()
        rows_csv = [
            {'egg': 'spam1', 'foo': 'bar1', 'baz': ''},
            {'egg': '', 'foo': 'bar2', 'baz': ''},
            {'egg': 'spam3', 'foo': 'bar3', 'baz': 'quux3'},
            {'egg': 'spam4', 'foo': '', 'baz': ''},
        ]
        rows_jl = [dict(row) for row in items]
        yield self.assertExportedCsv(items, header, rows_csv, ordered=False)
        yield self.assertExportedJsonLines(items, rows_jl)

        # edge case: FEED_EXPORT_FIELDS==[] means the same as default None
        settings = {'FEED_EXPORT_FIELDS': []}
        yield self.assertExportedCsv(items, header, rows_csv, ordered=False)
        yield self.assertExportedJsonLines(items, rows_jl, settings)

        # it is possible to override fields using FEED_EXPORT_FIELDS
        header = ["foo", "baz", "hello"]
        settings = {'FEED_EXPORT_FIELDS': header}
        rows = [
            {'foo': 'bar1', 'baz': '', 'hello': ''},
            {'foo': 'bar2', 'baz': '', 'hello': 'world2'},
            {'foo': 'bar3', 'baz': 'quux3', 'hello': ''},
            {'foo': '', 'baz': '', 'hello': 'world4'},
        ]
        yield self.assertExported(items, header, rows,
                                  settings=settings, ordered=True)

    @defer.inlineCallbacks
    def test_export_dicts(self):
        # When dicts are used, only keys from the first row are used as
        # a header for CSV, and all fields are used for JSON Lines.
        items = [
            {'foo': 'bar', 'egg': 'spam'},
            {'foo': 'bar', 'egg': 'spam', 'baz': 'quux'},
        ]
        rows_csv = [
            {'egg': 'spam', 'foo': 'bar'},
            {'egg': 'spam', 'foo': 'bar'}
        ]
        rows_jl = items
        yield self.assertExportedCsv(items, ['egg', 'foo'], rows_csv, ordered=False)
        yield self.assertExportedJsonLines(items, rows_jl)

    @defer.inlineCallbacks
    def test_export_feed_export_fields(self):
        # FEED_EXPORT_FIELDS option allows to order export fields
        # and to select a subset of fields to export, both for Items and dicts.

        for item_cls in [self.MyItem, dict]:
            items = [
                item_cls({'foo': 'bar1', 'egg': 'spam1'}),
                item_cls({'foo': 'bar2', 'egg': 'spam2', 'baz': 'quux2'}),
            ]

            # export all columns
            settings = {'FEED_EXPORT_FIELDS': 'foo,baz,egg'}
            rows = [
                {'egg': 'spam1', 'foo': 'bar1', 'baz': ''},
                {'egg': 'spam2', 'foo': 'bar2', 'baz': 'quux2'}
            ]
            yield self.assertExported(items, ['foo', 'baz', 'egg'], rows,
                                      settings=settings, ordered=True)

            # export a subset of columns
            settings = {'FEED_EXPORT_FIELDS': 'egg,baz'}
            rows = [
                {'egg': 'spam1', 'baz': ''},
                {'egg': 'spam2', 'baz': 'quux2'}
            ]
            yield self.assertExported(items, ['egg', 'baz'], rows,
                                      settings=settings, ordered=True)

    @defer.inlineCallbacks
    def test_export_encoding(self):
        items = [dict({'foo': u'Test\xd6'})]

        formats = {
            'json': '[{"foo": "Test\\u00d6"}]'.encode('utf-8'),
            'jsonlines': '{"foo": "Test\\u00d6"}\n'.encode('utf-8'),
            'xml': (
                '<?xml version="1.0" encoding="utf-8"?>\n'
                '<items><item><foo>Test\xd6</foo></item></items>'
            ).encode('utf-8'),
            'csv': 'foo\r\nTest\xd6\r\n'.encode('utf-8'),
        }

        for fmt, expected in formats.items():
            settings = {
                'FEEDS': {
                    self._random_temp_filename(): {'format': fmt},
                },
                'FEED_EXPORT_INDENT': None,
            }
            data = yield self.exported_data(items, settings)
            self.assertEqual(expected, data[fmt])

        formats = {
            'json': '[{"foo": "Test\xd6"}]'.encode('latin-1'),
            'jsonlines': '{"foo": "Test\xd6"}\n'.encode('latin-1'),
            'xml': (
                '<?xml version="1.0" encoding="latin-1"?>\n'
                '<items><item><foo>Test\xd6</foo></item></items>'
            ).encode('latin-1'),
            'csv': 'foo\r\nTest\xd6\r\n'.encode('latin-1'),
        }

        for fmt, expected in formats.items():
            settings = {
                'FEEDS': {
                    self._random_temp_filename(): {'format': fmt},
                },
                'FEED_EXPORT_INDENT': None,
                'FEED_EXPORT_ENCODING': 'latin-1',
            }
            data = yield self.exported_data(items, settings)
            self.assertEqual(expected, data[fmt])

    @defer.inlineCallbacks
    def test_export_multiple_configs(self):
        items = [dict({'foo': u'FOO', 'bar': u'BAR'})]

        formats = {
            'json': '[\n{"bar": "BAR"}\n]'.encode('utf-8'),
            'xml': (
                '<?xml version="1.0" encoding="latin-1"?>\n'
                '<items>\n  <item>\n    <foo>FOO</foo>\n  </item>\n</items>'
            ).encode('latin-1'),
            'csv': 'bar,foo\r\nBAR,FOO\r\n'.encode('utf-8'),
        }

        settings = {
            'FEEDS': {
                self._random_temp_filename(): {
                    'format': 'json',
                    'indent': 0,
                    'fields': ['bar'],
                    'encoding': 'utf-8',
                },
                self._random_temp_filename(): {
                    'format': 'xml',
                    'indent': 2,
                    'fields': ['foo'],
                    'encoding': 'latin-1',
                },
                self._random_temp_filename(): {
                    'format': 'csv',
                    'indent': None,
                    'fields': ['bar', 'foo'],
                    'encoding': 'utf-8',
                },
            },
        }

        data = yield self.exported_data(items, settings)
        for fmt, expected in formats.items():
            self.assertEqual(expected, data[fmt])

    @defer.inlineCallbacks
    def test_export_indentation(self):
        items = [
            {'foo': ['bar']},
            {'key': 'value'},
        ]

        test_cases = [
            # JSON
            {
                'format': 'json',
                'indent': None,
                'expected': b'[{"foo": ["bar"]},{"key": "value"}]',
            },
            {
                'format': 'json',
                'indent': -1,
                'expected': b"""[
{"foo": ["bar"]},
{"key": "value"}
]""",
            },
            {
                'format': 'json',
                'indent': 0,
                'expected': b"""[
{"foo": ["bar"]},
{"key": "value"}
]""",
            },
            {
                'format': 'json',
                'indent': 2,
                'expected': b"""[
{
  "foo": [
    "bar"
  ]
},
{
  "key": "value"
}
]""",
            },
            {
                'format': 'json',
                'indent': 4,
                'expected': b"""[
{
    "foo": [
        "bar"
    ]
},
{
    "key": "value"
}
]""",
            },
            {
                'format': 'json',
                'indent': 5,
                'expected': b"""[
{
     "foo": [
          "bar"
     ]
},
{
     "key": "value"
}
]""",
            },

            # XML
            {
                'format': 'xml',
                'indent': None,
                'expected': b"""<?xml version="1.0" encoding="utf-8"?>
<items><item><foo><value>bar</value></foo></item><item><key>value</key></item></items>""",
            },
            {
                'format': 'xml',
                'indent': -1,
                'expected': b"""<?xml version="1.0" encoding="utf-8"?>
<items>
<item><foo><value>bar</value></foo></item>
<item><key>value</key></item>
</items>""",
            },
            {
                'format': 'xml',
                'indent': 0,
                'expected': b"""<?xml version="1.0" encoding="utf-8"?>
<items>
<item><foo><value>bar</value></foo></item>
<item><key>value</key></item>
</items>""",
            },
            {
                'format': 'xml',
                'indent': 2,
                'expected': b"""<?xml version="1.0" encoding="utf-8"?>
<items>
  <item>
    <foo>
      <value>bar</value>
    </foo>
  </item>
  <item>
    <key>value</key>
  </item>
</items>""",
            },
            {
                'format': 'xml',
                'indent': 4,
                'expected': b"""<?xml version="1.0" encoding="utf-8"?>
<items>
    <item>
        <foo>
            <value>bar</value>
        </foo>
    </item>
    <item>
        <key>value</key>
    </item>
</items>""",
            },
            {
                'format': 'xml',
                'indent': 5,
                'expected': b"""<?xml version="1.0" encoding="utf-8"?>
<items>
     <item>
          <foo>
               <value>bar</value>
          </foo>
     </item>
     <item>
          <key>value</key>
     </item>
</items>""",
            },
        ]

        for row in test_cases:
            settings = {
                'FEEDS': {
                    self._random_temp_filename(): {
                        'format': row['format'],
                        'indent': row['indent'],
                    },
                },
            }
            data = yield self.exported_data(items, settings)
            self.assertEqual(row['expected'], data[row['format']])

    @defer.inlineCallbacks
    def test_init_exporters_storages_with_crawler(self):
        settings = {
            'FEED_EXPORTERS': {'csv': 'tests.test_feedexport.FromCrawlerCsvItemExporter'},
            'FEED_STORAGES': {'file': 'tests.test_feedexport.FromCrawlerFileFeedStorage'},
            'FEEDS': {
                self._random_temp_filename(): {'format': 'csv'},
            },
        }
        yield self.exported_data(items=[], settings=settings)
        self.assertTrue(FromCrawlerCsvItemExporter.init_with_crawler)
        self.assertTrue(FromCrawlerFileFeedStorage.init_with_crawler)

    @defer.inlineCallbacks
    def test_pathlib_uri(self):
        feed_path = Path(self._random_temp_filename())
        settings = {
            'FEED_STORE_EMPTY': True,
            'FEEDS': {
                feed_path: {'format': 'csv'}
            },
        }
        data = yield self.exported_no_data(settings)
        self.assertEqual(data['csv'], b'')

    @defer.inlineCallbacks
    def test_multiple_feeds_success_logs_blocking_feed_storage(self):
        settings = {
            'FEEDS': {
                self._random_temp_filename(): {'format': 'json'},
                self._random_temp_filename(): {'format': 'xml'},
                self._random_temp_filename(): {'format': 'csv'},
            },
            'FEED_STORAGES': {'file': 'tests.test_feedexport.DummyBlockingFeedStorage'},
        }
        items = [
            {'foo': 'bar1', 'baz': ''},
            {'foo': 'bar2', 'baz': 'quux'},
        ]
        with LogCapture() as log:
            yield self.exported_data(items, settings)

        print(log)
        for fmt in ['json', 'xml', 'csv']:
            self.assertIn('Stored %s feed (2 items)' % fmt, str(log))

    @defer.inlineCallbacks
    def test_multiple_feeds_failing_logs_blocking_feed_storage(self):
        settings = {
            'FEEDS': {
                self._random_temp_filename(): {'format': 'json'},
                self._random_temp_filename(): {'format': 'xml'},
                self._random_temp_filename(): {'format': 'csv'},
            },
            'FEED_STORAGES': {'file': 'tests.test_feedexport.FailingBlockingFeedStorage'},
        }
        items = [
            {'foo': 'bar1', 'baz': ''},
            {'foo': 'bar2', 'baz': 'quux'},
        ]
        with LogCapture() as log:
            yield self.exported_data(items, settings)

        print(log)
        for fmt in ['json', 'xml', 'csv']:
            self.assertIn('Error storing %s feed (2 items)' % fmt, str(log))


class BatchDeliveriesTest(FeedExportTestBase):
    __test__ = True
    _file_mark = '_%(batch_time)s_#%(batch_id)02d_'

    @defer.inlineCallbacks
    def run_and_export(self, spider_cls, settings):
        """ Run spider with specified settings; return exported data. """

        FEEDS = settings.get('FEEDS') or {}
        settings['FEEDS'] = {
            urljoin('file:', file_path): feed
            for file_path, feed in FEEDS.items()
        }
        content = defaultdict(list)
        try:
            with MockServer() as s:
                runner = CrawlerRunner(Settings(settings))
                spider_cls.start_urls = [s.url('/')]
                yield runner.crawl(spider_cls)

            for path, feed in FEEDS.items():
                dir_name = os.path.dirname(path)
                for file in sorted(os.listdir(dir_name)):
                    with open(os.path.join(dir_name, file), 'rb') as f:
                        data = f.read()
                        content[feed['format']].append(data)
        finally:
            self.tearDown()
        defer.returnValue(content)

    @defer.inlineCallbacks
    def assertExportedJsonLines(self, items, rows, settings=None):
        settings = settings or {}
        settings.update({
            'FEEDS': {
                os.path.join(self._random_temp_filename(), 'jl', self._file_mark): {'format': 'jl'},
            },
        })
        batch_size = settings.getint('FEED_EXPORT_BATCH_ITEM_COUNT')
        rows = [{k: v for k, v in row.items() if v} for row in rows]
        data = yield self.exported_data(items, settings)
        for batch in data['jl']:
            got_batch = [json.loads(to_unicode(batch_item)) for batch_item in batch.splitlines()]
            expected_batch, rows = rows[:batch_size], rows[batch_size:]
            self.assertEqual(expected_batch, got_batch)

    @defer.inlineCallbacks
    def assertExportedCsv(self, items, header, rows, settings=None, ordered=True):
        settings = settings or {}
        settings.update({
            'FEEDS': {
                os.path.join(self._random_temp_filename(), 'csv', self._file_mark): {'format': 'csv'},
            },
        })
        batch_size = settings.getint('FEED_EXPORT_BATCH_ITEM_COUNT')
        data = yield self.exported_data(items, settings)
        for batch in data['csv']:
            got_batch = csv.DictReader(to_unicode(batch).splitlines())
            self.assertEqual(list(header), got_batch.fieldnames)
            expected_batch, rows = rows[:batch_size], rows[batch_size:]
            self.assertEqual(expected_batch, list(got_batch))

    @defer.inlineCallbacks
    def assertExportedXml(self, items, rows, settings=None):
        settings = settings or {}
        settings.update({
            'FEEDS': {
                os.path.join(self._random_temp_filename(), 'xml', self._file_mark): {'format': 'xml'},
            },
        })
        batch_size = settings.getint('FEED_EXPORT_BATCH_ITEM_COUNT')
        rows = [{k: v for k, v in row.items() if v} for row in rows]
        data = yield self.exported_data(items, settings)
        for batch in data['xml']:
            root = lxml.etree.fromstring(batch)
            got_batch = [{e.tag: e.text for e in it} for it in root.findall('item')]
            expected_batch, rows = rows[:batch_size], rows[batch_size:]
            self.assertEqual(expected_batch, got_batch)

    @defer.inlineCallbacks
    def assertExportedMultiple(self, items, rows, settings=None):
        settings = settings or {}
        settings.update({
            'FEEDS': {
                os.path.join(self._random_temp_filename(), 'xml', self._file_mark): {'format': 'xml'},
                os.path.join(self._random_temp_filename(), 'json', self._file_mark): {'format': 'json'},
            },
        })
        batch_size = settings.getint('FEED_EXPORT_BATCH_ITEM_COUNT')
        rows = [{k: v for k, v in row.items() if v} for row in rows]
        data = yield self.exported_data(items, settings)
        # XML
        xml_rows = rows.copy()
        for batch in data['xml']:
            root = lxml.etree.fromstring(batch)
            got_batch = [{e.tag: e.text for e in it} for it in root.findall('item')]
            expected_batch, xml_rows = xml_rows[:batch_size], xml_rows[batch_size:]
            self.assertEqual(expected_batch, got_batch)
        # JSON
        json_rows = rows.copy()
        for batch in data['json']:
            got_batch = json.loads(batch.decode('utf-8'))
            expected_batch, json_rows = json_rows[:batch_size], json_rows[batch_size:]
            self.assertEqual(expected_batch, got_batch)

    @defer.inlineCallbacks
    def assertExportedPickle(self, items, rows, settings=None):
        settings = settings or {}
        settings.update({
            'FEEDS': {
                os.path.join(self._random_temp_filename(), 'pickle', self._file_mark): {'format': 'pickle'},
            },
        })
        batch_size = settings.getint('FEED_EXPORT_BATCH_ITEM_COUNT')
        rows = [{k: v for k, v in row.items() if v} for row in rows]
        data = yield self.exported_data(items, settings)
        import pickle
        for batch in data['pickle']:
            got_batch = self._load_until_eof(batch, load_func=pickle.load)
            expected_batch, rows = rows[:batch_size], rows[batch_size:]
            self.assertEqual(expected_batch, got_batch)

    @defer.inlineCallbacks
    def assertExportedMarshal(self, items, rows, settings=None):
        settings = settings or {}
        settings.update({
            'FEEDS': {
                os.path.join(self._random_temp_filename(), 'marshal', self._file_mark): {'format': 'marshal'},
            },
        })
        batch_size = settings.getint('FEED_EXPORT_BATCH_ITEM_COUNT')
        rows = [{k: v for k, v in row.items() if v} for row in rows]
        data = yield self.exported_data(items, settings)
        import marshal
        for batch in data['marshal']:
            got_batch = self._load_until_eof(batch, load_func=marshal.load)
            expected_batch, rows = rows[:batch_size], rows[batch_size:]
            self.assertEqual(expected_batch, got_batch)

    @defer.inlineCallbacks
    def test_export_items(self):
        """ Test partial deliveries in all supported formats """
        items = [
            self.MyItem({'foo': 'bar1', 'egg': 'spam1'}),
            self.MyItem({'foo': 'bar2', 'egg': 'spam2', 'baz': 'quux2'}),
            self.MyItem({'foo': 'bar3', 'baz': 'quux3'}),
        ]
        rows = [
            {'egg': 'spam1', 'foo': 'bar1', 'baz': ''},
            {'egg': 'spam2', 'foo': 'bar2', 'baz': 'quux2'},
            {'foo': 'bar3', 'baz': 'quux3', 'egg': ''}
        ]
        settings = {
            'FEED_EXPORT_BATCH_ITEM_COUNT': 2
        }
        header = self.MyItem.fields.keys()
        yield self.assertExported(items, header, rows, settings=Settings(settings))

    def test_wrong_path(self):
        """ If path is without %(batch_time)s and %(batch_id) an exception must be raised """
        settings = {
            'FEEDS': {
                self._random_temp_filename(): {'format': 'xml'},
            },
            'FEED_EXPORT_BATCH_ITEM_COUNT': 1
        }
        crawler = get_crawler(settings_dict=settings)
        self.assertRaises(NotConfigured, FeedExporter, crawler)

    @defer.inlineCallbacks
    def test_export_no_items_not_store_empty(self):
        for fmt in ('json', 'jsonlines', 'xml', 'csv'):
            settings = {
                'FEEDS': {
                    os.path.join(self._random_temp_filename(), fmt, self._file_mark): {'format': fmt},
                },
                'FEED_EXPORT_BATCH_ITEM_COUNT': 1
            }
            data = yield self.exported_no_data(settings)
            data = dict(data)
            self.assertEqual(b'', data[fmt][0])

    @defer.inlineCallbacks
    def test_export_no_items_store_empty(self):
        formats = (
            ('json', b'[]'),
            ('jsonlines', b''),
            ('xml', b'<?xml version="1.0" encoding="utf-8"?>\n<items></items>'),
            ('csv', b''),
        )

        for fmt, expctd in formats:
            settings = {
                'FEEDS': {
                    os.path.join(self._random_temp_filename(), fmt, self._file_mark): {'format': fmt},
                },
                'FEED_STORE_EMPTY': True,
                'FEED_EXPORT_INDENT': None,
                'FEED_EXPORT_BATCH_ITEM_COUNT': 1,
            }
            data = yield self.exported_no_data(settings)
            data = dict(data)
            self.assertEqual(expctd, data[fmt][0])

    @defer.inlineCallbacks
    def test_export_multiple_configs(self):
        items = [dict({'foo': u'FOO', 'bar': u'BAR'}), dict({'foo': u'FOO1', 'bar': u'BAR1'})]

        formats = {
            'json': ['[\n{"bar": "BAR"}\n]'.encode('utf-8'),
                     '[\n{"bar": "BAR1"}\n]'.encode('utf-8')],
            'xml': [
                (
                    '<?xml version="1.0" encoding="latin-1"?>\n'
                    '<items>\n  <item>\n    <foo>FOO</foo>\n  </item>\n</items>'
                ).encode('latin-1'),
                (
                    '<?xml version="1.0" encoding="latin-1"?>\n'
                    '<items>\n  <item>\n    <foo>FOO1</foo>\n  </item>\n</items>'
                ).encode('latin-1')
            ],
            'csv': ['foo,bar\r\nFOO,BAR\r\n'.encode('utf-8'),
                    'foo,bar\r\nFOO1,BAR1\r\n'.encode('utf-8')],
        }

        settings = {
            'FEEDS': {
                os.path.join(self._random_temp_filename(), 'json', self._file_mark): {
                    'format': 'json',
                    'indent': 0,
                    'fields': ['bar'],
                    'encoding': 'utf-8',
                },
                os.path.join(self._random_temp_filename(), 'xml', self._file_mark): {
                    'format': 'xml',
                    'indent': 2,
                    'fields': ['foo'],
                    'encoding': 'latin-1',
                },
                os.path.join(self._random_temp_filename(), 'csv', self._file_mark): {
                    'format': 'csv',
                    'indent': None,
                    'fields': ['foo', 'bar'],
                    'encoding': 'utf-8',
                },
            },
            'FEED_EXPORT_BATCH_ITEM_COUNT': 1,
        }
        data = yield self.exported_data(items, settings)
        for fmt, expected in formats.items():
            for expected_batch, got_batch in zip(expected, data[fmt]):
                self.assertEqual(expected_batch, got_batch)

    @defer.inlineCallbacks
    def test_batch_item_count_feeds_setting(self):
        items = [dict({'foo': u'FOO'}), dict({'foo': u'FOO1'})]
        formats = {
            'json': ['[{"foo": "FOO"}]'.encode('utf-8'),
                     '[{"foo": "FOO1"}]'.encode('utf-8')],
        }
        settings = {
            'FEEDS': {
                os.path.join(self._random_temp_filename(), 'json', self._file_mark): {
                    'format': 'json',
                    'indent': None,
                    'encoding': 'utf-8',
                    'batch_item_count': 1,
                },
            },
        }
        data = yield self.exported_data(items, settings)
        for fmt, expected in formats.items():
            for expected_batch, got_batch in zip(expected, data[fmt]):
                self.assertEqual(expected_batch, got_batch)

    @defer.inlineCallbacks
    def test_batch_path_differ(self):
        """
        Test that the name of all batch files differ from each other.
        So %(batch_time)s replaced with the current date.
        """
        items = [
            self.MyItem({'foo': 'bar1', 'egg': 'spam1'}),
            self.MyItem({'foo': 'bar2', 'egg': 'spam2', 'baz': 'quux2'}),
            self.MyItem({'foo': 'bar3', 'baz': 'quux3'}),
        ]
        settings = {
            'FEEDS': {
                os.path.join(self._random_temp_filename(), '%(batch_time)s'): {
                    'format': 'json',
                },
            },
            'FEED_EXPORT_BATCH_ITEM_COUNT': 1,
        }
        data = yield self.exported_data(items, settings)
        self.assertEqual(len(items) + 1, len(data['json']))

    @defer.inlineCallbacks
    def test_s3_export(self):
        """
        Test export of items into s3 bucket.
        S3_TEST_BUCKET_NAME, AWS_ACCESS_KEY_ID, AWS_SECRET_ACCESS_KEY must be specified in tox.ini
        to perform this test:
        [testenv]
        setenv =
            AWS_SECRET_ACCESS_KEY = ABCD
            AWS_ACCESS_KEY_ID = EFGH
            S3_TEST_BUCKET_NAME = IJKL
        """
        try:
            import boto3
        except ImportError:
            raise unittest.SkipTest("S3FeedStorage requires boto3")

        assert_aws_environ()
        s3_test_bucket_name = os.environ.get('S3_TEST_BUCKET_NAME')
        access_key = os.environ.get('AWS_ACCESS_KEY_ID')
        secret_key = os.environ.get('AWS_SECRET_ACCESS_KEY')
        if not s3_test_bucket_name:
            raise unittest.SkipTest("No S3 BUCKET available for testing")

        chars = [random.choice(ascii_letters + digits) for _ in range(15)]
        filename = ''.join(chars)
        prefix = 'tmp/{filename}'.format(filename=filename)
        s3_test_file_uri = 's3://{bucket_name}/{prefix}/%(batch_time)s.json'.format(
            bucket_name=s3_test_bucket_name, prefix=prefix
        )
        storage = S3FeedStorage(s3_test_bucket_name, access_key, secret_key)
        settings = Settings({
            'FEEDS': {
                s3_test_file_uri: {
                    'format': 'json',
                },
            },
            'FEED_EXPORT_BATCH_ITEM_COUNT': 1,
        })
        items = [
            self.MyItem({'foo': 'bar1', 'egg': 'spam1'}),
            self.MyItem({'foo': 'bar2', 'egg': 'spam2', 'baz': 'quux2'}),
            self.MyItem({'foo': 'bar3', 'baz': 'quux3'}),
        ]
        verifyObject(IFeedStorage, storage)

        class TestSpider(scrapy.Spider):
            name = 'testspider'

            def parse(self, response):
                for item in items:
                    yield item

        s3 = boto3.resource('s3')
        my_bucket = s3.Bucket(s3_test_bucket_name)
        batch_size = settings.getint('FEED_EXPORT_BATCH_ITEM_COUNT')

        with MockServer() as s:
            runner = CrawlerRunner(Settings(settings))
            TestSpider.start_urls = [s.url('/')]
            yield runner.crawl(TestSpider)

        for file_uri in my_bucket.objects.filter(Prefix=prefix):
            content = get_s3_content_and_delete(s3_test_bucket_name, file_uri.key)
            if not content and not items:
                break
            content = json.loads(content.decode('utf-8'))
            expected_batch, items = items[:batch_size], items[batch_size:]
            self.assertEqual(expected_batch, content)<|MERGE_RESOLUTION|>--- conflicted
+++ resolved
@@ -28,12 +28,9 @@
 from scrapy.crawler import CrawlerRunner
 from scrapy.exceptions import NotConfigured
 from scrapy.exporters import CsvItemExporter
-<<<<<<< HEAD
-from scrapy.extensions.feedexport import (BlockingFeedStorage, FeedExporter, FileFeedStorage, FTPFeedStorage,
-                                          IFeedStorage, S3FeedStorage, StdoutFeedStorage)
-=======
 from scrapy.extensions.feedexport import (
     BlockingFeedStorage,
+    FeedExporter,
     FileFeedStorage,
     FTPFeedStorage,
     GCSFeedStorage,
@@ -41,7 +38,6 @@
     S3FeedStorage,
     StdoutFeedStorage,
 )
->>>>>>> b97a39fd
 from scrapy.settings import Settings
 from scrapy.utils.python import to_unicode
 from scrapy.utils.test import (
