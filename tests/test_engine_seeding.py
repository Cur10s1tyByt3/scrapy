from __future__ import annotations

from collections import defaultdict, deque
from logging import ERROR

from testfixtures import LogCapture
from twisted.trial.unittest import TestCase

from scrapy import Request, SeedingPolicy, Spider, signals
from scrapy.core.engine import ExecutionEngine
from scrapy.core.scheduler import BaseScheduler
from scrapy.utils.defer import deferred_f_from_coro_f, maybe_deferred_to_future
from scrapy.utils.test import get_crawler

<<<<<<< HEAD
from .test_spider_start import twisted_sleep


class MainTestCase(TestCase):
    @inlineCallbacks
    def test_scheduler_priority_over_start_simple(self):
        """Scrapy reads start() into the scheduler while the scheduler is
        empty, but otherwise prioritizes requests already in the scheduler.
=======
from .mockserver import MockServer
from .test_spider_yield_seeds import twisted_sleep


class MainTestCase(TestCase):
    # If the test ends before the heartbeat, it may mean that the logic to
    # re-schecule a new call of _start_next_requests under the right
    # ciscumstances is not properly implemented, and the hearatbeat is working
    # as a workaround for that issue. This is a performance issue and should
    # be addressed.
    #
    # It could also happen that, on some CI runners, some tests (e.g. those
    # below using a mock server) run too slow and proper handling overlaps with
    # the heartbeat. If that is the case, it may be worth considering
    # increasing the heartbeat time. It should be safe, since in most real live
    # scenarios the heartbeat should never make a difference, and we may
    # eventually remove the heartbeat altogether.
    timeout = ExecutionEngine._SLOT_HEARTBEAT_INTERVAL
>>>>>>> b56a883d

    @deferred_f_from_coro_f
    async def test_greedy(self):
        class TestScheduler(BaseScheduler):
            def __init__(self, *args, **kwargs):
                self.requests = deque((Request("data:,b"),))

            def enqueue_request(self, request: Request) -> bool:
                self.requests.append(request)
                return True

            def has_pending_requests(self) -> bool:
                return bool(self.requests)

            def next_request(self) -> Request | None:
                try:
                    return self.requests.pop()
                except IndexError:
                    return None

        class TestSpider(Spider):
            name = "test"
            start_urls = ["data:,a"]

            def parse(self, response):
                pass

        actual_urls = []

        def track_url(request, spider):
            actual_urls.append(request.url)

        settings = {"SCHEDULER": TestScheduler}
        crawler = get_crawler(TestSpider, settings_dict=settings)
        crawler.signals.connect(track_url, signals.request_reached_downloader)
        await maybe_deferred_to_future(crawler.crawl())
        assert crawler.stats.get_value("finish_reason") == "finished"
        expected_urls = ["data:,a", "data:,b"]
        assert actual_urls == expected_urls, f"{actual_urls=} != {expected_urls=}"

    @deferred_f_from_coro_f
    async def test_lazy(self):
        class TestScheduler(BaseScheduler):
            def __init__(self, *args, **kwargs):
                self.requests = deque((Request("data:,a"),))

            def enqueue_request(self, request: Request) -> bool:
                self.requests.append(request)
                return True

            def has_pending_requests(self) -> bool:
                return bool(self.requests)

            def next_request(self) -> Request | None:
                try:
                    return self.requests.popleft()
                except IndexError:
                    return None

        class TestSpider(Spider):
            name = "test"
            start_urls = ["data:,b"]

            def parse(self, response):
                pass

        actual_urls = []

        def track_url(request, spider):
            actual_urls.append(request.url)

        settings = {"SCHEDULER": TestScheduler, "SEEDING_POLICY": "lazy"}
        crawler = get_crawler(TestSpider, settings_dict=settings)
        crawler.signals.connect(track_url, signals.request_reached_downloader)
        await maybe_deferred_to_future(crawler.crawl())
        assert crawler.stats.get_value("finish_reason") == "finished"
        expected_urls = ["data:,a", "data:,b"]
        assert actual_urls == expected_urls, f"{actual_urls=} != {expected_urls=}"

<<<<<<< HEAD
    @inlineCallbacks
    def test_scheduler_priority_over_start_complex(self):
        """Although Scrapy reads start() into the scheduler while the scheduler
        is empty and otherwise prioritizes requests already in the scheduler,
        this is done in a non-blocking way.

        That is, if the scheduler reports having requests but yields none,
        requests from start() will be scheduled.
        """
=======
    @deferred_f_from_coro_f
    async def test_lazy_blocking(self):
        """If the scheduler reports having requests but yields none, the lazy
        policy schedules requests from seeds."""
>>>>>>> b56a883d

        class TestScheduler(BaseScheduler):
            def __init__(self, *args, **kwargs):
                self.requests = deque()
                self.stop = False

            def enqueue_request(self, request: Request) -> bool:
                self.requests.append(request)
                return True

            def has_pending_requests(self) -> bool:
                return not self.stop

            def next_request(self) -> Request | None:
                try:
                    return self.requests.popleft()
                except IndexError:
                    return None

        sleep_seconds = 0.0001

        class TestSpider(Spider):
            name = "test"

            async def start(self):
                await maybe_deferred_to_future(twisted_sleep(sleep_seconds))
                yield Request("data:,a")
                await maybe_deferred_to_future(twisted_sleep(sleep_seconds))
                self.crawler.engine._slot.scheduler.enqueue_request(Request("data:,b"))
                await maybe_deferred_to_future(twisted_sleep(sleep_seconds))
                yield Request("data:,c")
                self.crawler.engine._slot.scheduler.stop = True

            def parse(self, response):
                pass

        actual_urls = []

        def track_url(request, spider):
            actual_urls.append(request.url)

        settings = {"SCHEDULER": TestScheduler, "SEEDING_POLICY": "lazy"}
        crawler = get_crawler(TestSpider, settings_dict=settings)
        crawler.signals.connect(track_url, signals.request_reached_downloader)
        await maybe_deferred_to_future(crawler.crawl())
        assert crawler.stats.get_value("finish_reason") == "finished"
        expected_urls = ["data:,a", "data:,b", "data:,c"]
        assert actual_urls == expected_urls, f"{actual_urls=} != {expected_urls=}"

    @deferred_f_from_coro_f
    async def test_lazy_seed_order(self):
        """By default, seed requests should be sent in the order in which they
        are iterated."""

        class TestSpider(Spider):
            name = "test"
            start_urls = ["data:,a", "data:,b", "data:,c"]

            def parse(self, response):
                pass

        actual_urls = []

        def track_url(request, spider):
            actual_urls.append(request.url)

        settings = {"SEEDING_POLICY": "lazy"}
        crawler = get_crawler(TestSpider, settings_dict=settings)
        crawler.signals.connect(track_url, signals.request_reached_downloader)
        await maybe_deferred_to_future(crawler.crawl())
        assert crawler.stats.get_value("finish_reason") == "finished"
        expected_urls = ["data:,a", "data:,b", "data:,c"]
        assert actual_urls == expected_urls, f"{actual_urls=} != {expected_urls=}"

    @deferred_f_from_coro_f
    async def test_front_load(self):
        class TestScheduler(BaseScheduler):
            def __init__(self, *args, **kwargs):
                self.requests = defaultdict(deque)

            def enqueue_request(self, request: Request) -> bool:
                self.requests[request.priority].append(request)
                return True

            def has_pending_requests(self) -> bool:
                return bool(self.requests)

            def next_request(self) -> Request | None:
                if not self.requests:
                    return None
                priority = max(self.requests)
                request = self.requests[priority].popleft()
                if not self.requests[priority]:
                    del self.requests[priority]
                return request

        class TestSpider(Spider):
            name = "test"

            async def yield_seeds(self):
                yield Request("data:,b", priority=0)
                yield Request("data:,a", priority=1)

            def parse(self, response):
                pass

        actual_urls = []

        def track_url(request, spider):
            actual_urls.append(request.url)

        settings = {"SCHEDULER": TestScheduler, "SEEDING_POLICY": "front_load"}
        crawler = get_crawler(TestSpider, settings_dict=settings)
        crawler.signals.connect(track_url, signals.request_reached_downloader)
        await maybe_deferred_to_future(crawler.crawl())
        assert crawler.stats.get_value("finish_reason") == "finished"
        expected_urls = ["data:,a", "data:,b"]
        assert actual_urls == expected_urls, f"{actual_urls=} != {expected_urls=}"

    @deferred_f_from_coro_f
    async def test_override(self):
        class TestScheduler(BaseScheduler):
            def __init__(self, *args, **kwargs):
                self.requests = defaultdict(deque)

            def enqueue_request(self, request: Request) -> bool:
                self.requests[request.priority].append(request)
                return True

            def has_pending_requests(self) -> bool:
                return bool(self.requests)

            def next_request(self) -> Request | None:
                if not self.requests:
                    return None
                priority = max(self.requests)
                request = self.requests[priority].popleft()
                if not self.requests[priority]:
                    del self.requests[priority]
                return request

        class TestSpider(Spider):
            name = "test"

            async def yield_seeds(self):
                yield "front-load"  # typo
                yield SeedingPolicy.front_load
                yield Request("data:,b", priority=1)
                yield Request("data:,a", priority=2)
                yield self.crawler.settings["SEEDING_POLICY"]
                yield Request("data:,c", priority=3)

            def parse(self, response):
                pass

        actual_items = []
        actual_urls = []

        def track_item(item, response, spider):
            actual_items.append(item)

        def track_url(request, spider):
            actual_urls.append(request.url)

        settings = {"SCHEDULER": TestScheduler, "SEEDING_POLICY": "lazy"}
        crawler = get_crawler(TestSpider, settings_dict=settings)
        crawler.signals.connect(track_item, signals.item_scraped)
        crawler.signals.connect(track_url, signals.request_reached_downloader)
        with LogCapture(level=ERROR) as log:
            await maybe_deferred_to_future(crawler.crawl())
        assert len(log.records) == 1
        assert "must be valid seeding policies" in str(log.records[0])
        assert crawler.stats.get_value("finish_reason") == "finished"
        assert not actual_items, (
            f"{actual_items=} should be empty, policies are not items"
        )
        expected_urls = ["data:,a", "data:,b", "data:,c"]
        assert actual_urls == expected_urls, f"{actual_urls=} != {expected_urls=}"


class MockServerTestCase(TestCase):
    # See the comment on the matching line above.
    timeout = ExecutionEngine._SLOT_HEARTBEAT_INTERVAL
    # If requests are too fast, test_idle will fail because the outcome will
    # match that of the lazy seeding policy.
    delay = 0.2

    @classmethod
    def setUpClass(cls):
        cls.mockserver = MockServer()
        cls.mockserver.__enter__()

    @classmethod
    def tearDownClass(cls):
        cls.mockserver.__exit__(None, None, None)

    @deferred_f_from_coro_f
    async def test_idle(self):
        def _url(id):
            return self.mockserver.url(f"/delay?n={self.delay}&{id}")

        class TestScheduler(BaseScheduler):
            def __init__(self, *args, **kwargs):
                self.requests = deque((Request(_url("a")),))

            def enqueue_request(self, request: Request) -> bool:
                self.requests.append(request)
                return True

            def has_pending_requests(self) -> bool:
                return bool(self.requests)

            def next_request(self) -> Request | None:
                try:
                    return self.requests.popleft()
                except IndexError:
                    return None

        class TestSpider(Spider):
            name = "test"
            start_urls = [_url("b"), _url("d")]
            queue = deque((Request(_url("c")),))

            def parse(self, response):
                try:
                    request = self.queue.popleft()
                except IndexError:
                    pass
                else:
                    yield request

        actual_urls = []

        def track_url(request, spider):
            actual_urls.append(request.url)

        settings = {"SCHEDULER": TestScheduler, "SEEDING_POLICY": "idle"}
        crawler = get_crawler(TestSpider, settings_dict=settings)
        crawler.signals.connect(track_url, signals.request_reached_downloader)
        await maybe_deferred_to_future(crawler.crawl())
        assert crawler.stats.get_value("finish_reason") == "finished"
        expected_urls = [_url(letter) for letter in "abcd"]
        assert actual_urls == expected_urls, f"{actual_urls=} != {expected_urls=}"<|MERGE_RESOLUTION|>--- conflicted
+++ resolved
@@ -12,18 +12,8 @@
 from scrapy.utils.defer import deferred_f_from_coro_f, maybe_deferred_to_future
 from scrapy.utils.test import get_crawler
 
-<<<<<<< HEAD
+from .mockserver import MockServer
 from .test_spider_start import twisted_sleep
-
-
-class MainTestCase(TestCase):
-    @inlineCallbacks
-    def test_scheduler_priority_over_start_simple(self):
-        """Scrapy reads start() into the scheduler while the scheduler is
-        empty, but otherwise prioritizes requests already in the scheduler.
-=======
-from .mockserver import MockServer
-from .test_spider_yield_seeds import twisted_sleep
 
 
 class MainTestCase(TestCase):
@@ -40,7 +30,6 @@
     # scenarios the heartbeat should never make a difference, and we may
     # eventually remove the heartbeat altogether.
     timeout = ExecutionEngine._SLOT_HEARTBEAT_INTERVAL
->>>>>>> b56a883d
 
     @deferred_f_from_coro_f
     async def test_greedy(self):
@@ -120,22 +109,10 @@
         expected_urls = ["data:,a", "data:,b"]
         assert actual_urls == expected_urls, f"{actual_urls=} != {expected_urls=}"
 
-<<<<<<< HEAD
-    @inlineCallbacks
-    def test_scheduler_priority_over_start_complex(self):
-        """Although Scrapy reads start() into the scheduler while the scheduler
-        is empty and otherwise prioritizes requests already in the scheduler,
-        this is done in a non-blocking way.
-
-        That is, if the scheduler reports having requests but yields none,
-        requests from start() will be scheduled.
-        """
-=======
     @deferred_f_from_coro_f
     async def test_lazy_blocking(self):
         """If the scheduler reports having requests but yields none, the lazy
-        policy schedules requests from seeds."""
->>>>>>> b56a883d
+        policy schedules start requests."""
 
         class TestScheduler(BaseScheduler):
             def __init__(self, *args, **kwargs):
@@ -186,8 +163,8 @@
         assert actual_urls == expected_urls, f"{actual_urls=} != {expected_urls=}"
 
     @deferred_f_from_coro_f
-    async def test_lazy_seed_order(self):
-        """By default, seed requests should be sent in the order in which they
+    async def test_lazy_start_order(self):
+        """By default, start requests should be sent in the order in which they
         are iterated."""
 
         class TestSpider(Spider):
@@ -235,7 +212,7 @@
         class TestSpider(Spider):
             name = "test"
 
-            async def yield_seeds(self):
+            async def start(self):
                 yield Request("data:,b", priority=0)
                 yield Request("data:,a", priority=1)
 
@@ -280,7 +257,7 @@
         class TestSpider(Spider):
             name = "test"
 
-            async def yield_seeds(self):
+            async def start(self):
                 yield "front-load"  # typo
                 yield SeedingPolicy.front_load
                 yield Request("data:,b", priority=1)
