"""
Some spiders used for testing and benchmarking
"""

from __future__ import annotations

import asyncio
import time
from urllib.parse import urlencode

from twisted.internet import defer

from scrapy import signals
from scrapy.exceptions import StopDownload
from scrapy.http import Request
from scrapy.item import Item
from scrapy.linkextractors import LinkExtractor
from scrapy.spiders import Spider
from scrapy.spiders.crawl import CrawlSpider, Rule
from scrapy.utils.defer import deferred_to_future, maybe_deferred_to_future
from scrapy.utils.test import get_from_asyncio_queue, get_web_client_agent_req


class MockServerSpider(Spider):
    def __init__(self, mockserver=None, *args, **kwargs):
        super().__init__(*args, **kwargs)
        self.mockserver = mockserver


class MetaSpider(MockServerSpider):
    name = "meta"

    def __init__(self, *args, **kwargs):
        super().__init__(*args, **kwargs)
        self.meta = {}

    def closed(self, reason):
        self.meta["close_reason"] = reason


class FollowAllSpider(MetaSpider):
    name = "follow"
    link_extractor = LinkExtractor()

    def __init__(
        self, total=10, show=20, order="rand", maxlatency=0.0, *args, **kwargs
    ):
        super().__init__(*args, **kwargs)
        self.urls_visited = []
        self.times = []
        qargs = {"total": total, "show": show, "order": order, "maxlatency": maxlatency}
        url = self.mockserver.url(f"/follow?{urlencode(qargs, doseq=True)}")
        self.start_urls = [url]

    def parse(self, response):
        self.urls_visited.append(response.url)
        self.times.append(time.time())
        for link in self.link_extractor.extract_links(response):
            yield Request(link.url, callback=self.parse)


class DelaySpider(MetaSpider):
    name = "delay"

    def __init__(self, n=1, b=0, *args, **kwargs):
        super().__init__(*args, **kwargs)
        self.n = n
        self.b = b
        self.t1 = self.t2 = self.t2_err = 0

<<<<<<< HEAD
    async def yield_seeds(self):
=======
    async def start(self):
>>>>>>> 8e3d211a
        self.t1 = time.time()
        url = self.mockserver.url(f"/delay?n={self.n}&b={self.b}")
        yield Request(url, callback=self.parse, errback=self.errback)

    def parse(self, response):
        self.t2 = time.time()

    def errback(self, failure):
        self.t2_err = time.time()


class LogSpider(MetaSpider):
    name = "log_spider"

    def log_debug(self, message: str, extra: dict | None = None):
        self.logger.debug(message, extra=extra)

    def log_info(self, message: str, extra: dict | None = None):
        self.logger.info(message, extra=extra)

    def log_warning(self, message: str, extra: dict | None = None):
        self.logger.warning(message, extra=extra)

    def log_error(self, message: str, extra: dict | None = None):
        self.logger.error(message, extra=extra)

    def log_critical(self, message: str, extra: dict | None = None):
        self.logger.critical(message, extra=extra)

    def parse(self, response):
        pass


class SlowSpider(DelaySpider):
    name = "slow"

<<<<<<< HEAD
    async def yield_seeds(self):
=======
    async def start(self):
>>>>>>> 8e3d211a
        # 1st response is fast
        url = self.mockserver.url("/delay?n=0&b=0")
        yield Request(url, callback=self.parse, errback=self.errback)

        # 2nd response is slow
        url = self.mockserver.url(f"/delay?n={self.n}&b={self.b}")
        yield Request(url, callback=self.parse, errback=self.errback)

    def parse(self, response):
        yield Item()


class SimpleSpider(MetaSpider):
    name = "simple"

    def __init__(self, url="http://localhost:8998", *args, **kwargs):
        super().__init__(*args, **kwargs)
        self.start_urls = [url]

    def parse(self, response):
        self.logger.info(f"Got response {response.status}")


class AsyncDefSpider(SimpleSpider):
    name = "asyncdef"

    async def parse(self, response):
        await defer.succeed(42)
        self.logger.info(f"Got response {response.status}")


class AsyncDefAsyncioSpider(SimpleSpider):
    name = "asyncdef_asyncio"

    async def parse(self, response):
        await asyncio.sleep(0.2)
        status = await get_from_asyncio_queue(response.status)
        self.logger.info(f"Got response {status}")


class AsyncDefAsyncioReturnSpider(SimpleSpider):
    name = "asyncdef_asyncio_return"

    async def parse(self, response):
        await asyncio.sleep(0.2)
        status = await get_from_asyncio_queue(response.status)
        self.logger.info(f"Got response {status}")
        return [{"id": 1}, {"id": 2}]


class AsyncDefAsyncioReturnSingleElementSpider(SimpleSpider):
    name = "asyncdef_asyncio_return_single_element"

    async def parse(self, response):
        await asyncio.sleep(0.1)
        status = await get_from_asyncio_queue(response.status)
        self.logger.info(f"Got response {status}")
        return {"foo": 42}


class AsyncDefAsyncioReqsReturnSpider(SimpleSpider):
    name = "asyncdef_asyncio_reqs_return"

    async def parse(self, response):
        await asyncio.sleep(0.2)
        req_id = response.meta.get("req_id", 0)
        status = await get_from_asyncio_queue(response.status)
        self.logger.info(f"Got response {status}, req_id {req_id}")
        if req_id > 0:
            return None
        reqs = []
        for i in range(1, 3):
            req = Request(self.start_urls[0], dont_filter=True, meta={"req_id": i})
            reqs.append(req)
        return reqs


class AsyncDefAsyncioGenExcSpider(SimpleSpider):
    name = "asyncdef_asyncio_gen_exc"

    async def parse(self, response):
        for i in range(10):
            await asyncio.sleep(0.1)
            yield {"foo": i}
            if i > 5:
                raise ValueError("Stopping the processing")


class AsyncDefDeferredDirectSpider(SimpleSpider):
    name = "asyncdef_deferred_direct"

    async def parse(self, response):
        resp = await get_web_client_agent_req(self.mockserver.url("/status?n=200"))
        yield {"code": resp.code}


class AsyncDefDeferredWrappedSpider(SimpleSpider):
    name = "asyncdef_deferred_wrapped"

    async def parse(self, response):
        resp = await deferred_to_future(
            get_web_client_agent_req(self.mockserver.url("/status?n=200"))
        )
        yield {"code": resp.code}


class AsyncDefDeferredMaybeWrappedSpider(SimpleSpider):
    name = "asyncdef_deferred_wrapped"

    async def parse(self, response):
        resp = await maybe_deferred_to_future(
            get_web_client_agent_req(self.mockserver.url("/status?n=200"))
        )
        yield {"code": resp.code}


class AsyncDefAsyncioGenSpider(SimpleSpider):
    name = "asyncdef_asyncio_gen"

    async def parse(self, response):
        await asyncio.sleep(0.2)
        yield {"foo": 42}
        self.logger.info(f"Got response {response.status}")


class AsyncDefAsyncioGenLoopSpider(SimpleSpider):
    name = "asyncdef_asyncio_gen_loop"

    async def parse(self, response):
        for i in range(10):
            await asyncio.sleep(0.1)
            yield {"foo": i}
        self.logger.info(f"Got response {response.status}")


class AsyncDefAsyncioGenComplexSpider(SimpleSpider):
    name = "asyncdef_asyncio_gen_complex"
    initial_reqs = 4
    following_reqs = 3
    depth = 2

    def _get_req(self, index, cb=None):
        return Request(
            self.mockserver.url(f"/status?n=200&request={index}"),
            meta={"index": index},
            dont_filter=True,
            callback=cb,
        )

<<<<<<< HEAD
    async def yield_seeds(self):
=======
    async def start(self):
>>>>>>> 8e3d211a
        for i in range(1, self.initial_reqs + 1):
            yield self._get_req(i)

    async def parse(self, response):
        index = response.meta["index"]
        yield {"index": index}
        if index < 10**self.depth:
            for new_index in range(10 * index, 10 * index + self.following_reqs):
                yield self._get_req(new_index)
        yield self._get_req(index, cb=self.parse2)
        await asyncio.sleep(0.1)
        yield {"index": index + 5}

    async def parse2(self, response):
        await asyncio.sleep(0.1)
        yield {"index2": response.meta["index"]}


class ItemSpider(FollowAllSpider):
    name = "item"

    def parse(self, response):
        for request in super().parse(response):
            yield request
            yield Item()
            yield {}


class MaxItemsAndRequestsSpider(FollowAllSpider):
    def __init__(self, max_items=10, max_requests=10, *args, **kwargs):
        super().__init__(*args, **kwargs)
        self.max_items = max_items
        self.max_requests = max_requests

    def parse(self, response):
        self.items_scraped = 0
        self.pages_crawled = 1  # account for the start url
        for request in super().parse(response):
            if self.pages_crawled < self.max_requests:
                yield request
                self.pages_crawled += 1
            if self.items_scraped < self.max_items:
                yield Item()
                self.items_scraped += 1


class DefaultError(Exception):
    pass


class ErrorSpider(FollowAllSpider):
    name = "error"
    exception_cls = DefaultError

    def raise_exception(self):
        raise self.exception_cls("Expected exception")

    def parse(self, response):
        for request in super().parse(response):
            yield request
            self.raise_exception()


<<<<<<< HEAD
class YieldSeedsItemSpider(FollowAllSpider):
    async def yield_seeds(self):
        yield {"name": "test item"}


class YieldSeedsGoodAndBadOutput(FollowAllSpider):
    async def yield_seeds(self):
=======
class BrokenStartSpider(FollowAllSpider):
    fail_before_yield = False
    fail_yielding = False

    def __init__(self, *a, **kw):
        super().__init__(*a, **kw)
        self.seedsseen = []

    async def start(self):
        if self.fail_before_yield:
            1 / 0

        for s in range(100):
            qargs = {"total": 10, "seed": s}
            url = self.mockserver.url(f"/follow?{urlencode(qargs, doseq=True)}")
            yield Request(url, meta={"seed": s})
            if self.fail_yielding:
                2 / 0

        assert self.seedsseen, "All seeds consumed before any download happened"

    def parse(self, response):
        self.seedsseen.append(response.meta.get("seed"))
        yield from super().parse(response)


class StartItemSpider(FollowAllSpider):
    async def start(self):
        yield {"name": "test item"}


class StartGoodAndBadOutput(FollowAllSpider):
    async def start(self):
>>>>>>> 8e3d211a
        yield {"a": "a"}
        yield Request("data:,a")
        yield "data:,b"
        yield object()


class SingleRequestSpider(MetaSpider):
    seed = None
    callback_func = None
    errback_func = None

<<<<<<< HEAD
    async def yield_seeds(self):
=======
    async def start(self):
>>>>>>> 8e3d211a
        if isinstance(self.seed, Request):
            yield self.seed.replace(callback=self.parse, errback=self.on_error)
        else:
            yield Request(self.seed, callback=self.parse, errback=self.on_error)

    def parse(self, response):
        self.meta.setdefault("responses", []).append(response)
        if callable(self.callback_func):
            return self.callback_func(response)
        if "next" in response.meta:
            return response.meta["next"]
        return None

    def on_error(self, failure):
        self.meta["failure"] = failure
        if callable(self.errback_func):
            return self.errback_func(failure)
        return None


<<<<<<< HEAD
class DuplicateYieldSeedsSpider(MockServerSpider):
=======
class DuplicateStartSpider(MockServerSpider):
>>>>>>> 8e3d211a
    dont_filter = True
    name = "duplicatestartrequests"
    distinct_urls = 2
    dupe_factor = 3

<<<<<<< HEAD
    async def yield_seeds(self):
=======
    async def start(self):
>>>>>>> 8e3d211a
        for i in range(self.distinct_urls):
            for j in range(self.dupe_factor):
                url = self.mockserver.url(f"/echo?headers=1&body=test{i}")
                yield Request(url, dont_filter=self.dont_filter)

    def __init__(self, url="http://localhost:8998", *args, **kwargs):
        super().__init__(*args, **kwargs)
        self.visited = 0

    def parse(self, response):
        self.visited += 1


class CrawlSpiderWithParseMethod(MockServerSpider, CrawlSpider):
    """
    A CrawlSpider which overrides the 'parse' method
    """

    name = "crawl_spider_with_parse_method"
    custom_settings: dict = {
        "RETRY_HTTP_CODES": [],  # no need to retry
    }
    rules = (Rule(LinkExtractor(), callback="parse", follow=True),)

<<<<<<< HEAD
    async def yield_seeds(self):
=======
    async def start(self):
>>>>>>> 8e3d211a
        test_body = b"""
        <html>
            <head><title>Page title<title></head>
            <body>
                <p><a href="/status?n=200">Item 200</a></p>  <!-- callback -->
                <p><a href="/status?n=201">Item 201</a></p>  <!-- callback -->
            </body>
        </html>
        """
        url = self.mockserver.url("/alpayload")
        yield Request(url, method="POST", body=test_body)

    def parse(self, response, foo=None):
        self.logger.info("[parse] status %i (foo: %s)", response.status, foo)
        yield Request(
            self.mockserver.url("/status?n=202"), self.parse, cb_kwargs={"foo": "bar"}
        )


class CrawlSpiderWithAsyncCallback(CrawlSpiderWithParseMethod):
    """A CrawlSpider with an async def callback"""

    name = "crawl_spider_with_async_callback"
    rules = (Rule(LinkExtractor(), callback="parse_async", follow=True),)

    async def parse_async(self, response, foo=None):
        self.logger.info("[parse_async] status %i (foo: %s)", response.status, foo)
        return Request(
            self.mockserver.url("/status?n=202"),
            self.parse_async,
            cb_kwargs={"foo": "bar"},
        )


class CrawlSpiderWithAsyncGeneratorCallback(CrawlSpiderWithParseMethod):
    """A CrawlSpider with an async generator callback"""

    name = "crawl_spider_with_async_generator_callback"
    rules = (Rule(LinkExtractor(), callback="parse_async_gen", follow=True),)

    async def parse_async_gen(self, response, foo=None):
        self.logger.info("[parse_async_gen] status %i (foo: %s)", response.status, foo)
        yield Request(
            self.mockserver.url("/status?n=202"),
            self.parse_async_gen,
            cb_kwargs={"foo": "bar"},
        )


class CrawlSpiderWithErrback(CrawlSpiderWithParseMethod):
    name = "crawl_spider_with_errback"
    rules = (Rule(LinkExtractor(), callback="parse", errback="errback", follow=True),)

<<<<<<< HEAD
    async def yield_seeds(self):
=======
    async def start(self):
>>>>>>> 8e3d211a
        test_body = b"""
        <html>
            <head><title>Page title<title></head>
            <body>
                <p><a href="/status?n=200">Item 200</a></p>  <!-- callback -->
                <p><a href="/status?n=201">Item 201</a></p>  <!-- callback -->
                <p><a href="/status?n=404">Item 404</a></p>  <!-- errback -->
                <p><a href="/status?n=500">Item 500</a></p>  <!-- errback -->
                <p><a href="/status?n=501">Item 501</a></p>  <!-- errback -->
            </body>
        </html>
        """
        url = self.mockserver.url("/alpayload")
        yield Request(url, method="POST", body=test_body)

    def errback(self, failure):
        self.logger.info("[errback] status %i", failure.value.response.status)


class CrawlSpiderWithProcessRequestCallbackKeywordArguments(CrawlSpiderWithParseMethod):
    name = "crawl_spider_with_process_request_cb_kwargs"
    rules = (
        Rule(
            LinkExtractor(),
            callback="parse",
            follow=True,
            process_request="process_request",
        ),
    )

    def process_request(self, request, response):
        request.cb_kwargs["foo"] = "process_request"
        return request


class BytesReceivedCallbackSpider(MetaSpider):
    full_response_length = 2**18

    @classmethod
    def from_crawler(cls, crawler, *args, **kwargs):
        spider = super().from_crawler(crawler, *args, **kwargs)
        crawler.signals.connect(spider.bytes_received, signals.bytes_received)
        return spider

<<<<<<< HEAD
    async def yield_seeds(self):
=======
    async def start(self):
>>>>>>> 8e3d211a
        body = b"a" * self.full_response_length
        url = self.mockserver.url("/alpayload")
        yield Request(url, method="POST", body=body, errback=self.errback)

    def parse(self, response):
        self.meta["response"] = response

    def errback(self, failure):
        self.meta["failure"] = failure

    def bytes_received(self, data, request, spider):
        self.meta["bytes_received"] = data
        raise StopDownload(fail=False)


class BytesReceivedErrbackSpider(BytesReceivedCallbackSpider):
    def bytes_received(self, data, request, spider):
        self.meta["bytes_received"] = data
        raise StopDownload(fail=True)


class HeadersReceivedCallbackSpider(MetaSpider):
    @classmethod
    def from_crawler(cls, crawler, *args, **kwargs):
        spider = super().from_crawler(crawler, *args, **kwargs)
        crawler.signals.connect(spider.headers_received, signals.headers_received)
        return spider

<<<<<<< HEAD
    async def yield_seeds(self):
=======
    async def start(self):
>>>>>>> 8e3d211a
        yield Request(self.mockserver.url("/status"), errback=self.errback)

    def parse(self, response):
        self.meta["response"] = response

    def errback(self, failure):
        self.meta["failure"] = failure

    def headers_received(self, headers, body_length, request, spider):
        self.meta["headers_received"] = headers
        raise StopDownload(fail=False)


class HeadersReceivedErrbackSpider(HeadersReceivedCallbackSpider):
    def headers_received(self, headers, body_length, request, spider):
        self.meta["headers_received"] = headers
        raise StopDownload(fail=True)<|MERGE_RESOLUTION|>--- conflicted
+++ resolved
@@ -68,11 +68,7 @@
         self.b = b
         self.t1 = self.t2 = self.t2_err = 0
 
-<<<<<<< HEAD
-    async def yield_seeds(self):
-=======
-    async def start(self):
->>>>>>> 8e3d211a
+    async def start(self):
         self.t1 = time.time()
         url = self.mockserver.url(f"/delay?n={self.n}&b={self.b}")
         yield Request(url, callback=self.parse, errback=self.errback)
@@ -109,11 +105,7 @@
 class SlowSpider(DelaySpider):
     name = "slow"
 
-<<<<<<< HEAD
-    async def yield_seeds(self):
-=======
-    async def start(self):
->>>>>>> 8e3d211a
+    async def start(self):
         # 1st response is fast
         url = self.mockserver.url("/delay?n=0&b=0")
         yield Request(url, callback=self.parse, errback=self.errback)
@@ -263,11 +255,7 @@
             callback=cb,
         )
 
-<<<<<<< HEAD
-    async def yield_seeds(self):
-=======
-    async def start(self):
->>>>>>> 8e3d211a
+    async def start(self):
         for i in range(1, self.initial_reqs + 1):
             yield self._get_req(i)
 
@@ -331,15 +319,6 @@
             self.raise_exception()
 
 
-<<<<<<< HEAD
-class YieldSeedsItemSpider(FollowAllSpider):
-    async def yield_seeds(self):
-        yield {"name": "test item"}
-
-
-class YieldSeedsGoodAndBadOutput(FollowAllSpider):
-    async def yield_seeds(self):
-=======
 class BrokenStartSpider(FollowAllSpider):
     fail_before_yield = False
     fail_yielding = False
@@ -373,7 +352,6 @@
 
 class StartGoodAndBadOutput(FollowAllSpider):
     async def start(self):
->>>>>>> 8e3d211a
         yield {"a": "a"}
         yield Request("data:,a")
         yield "data:,b"
@@ -385,11 +363,7 @@
     callback_func = None
     errback_func = None
 
-<<<<<<< HEAD
-    async def yield_seeds(self):
-=======
-    async def start(self):
->>>>>>> 8e3d211a
+    async def start(self):
         if isinstance(self.seed, Request):
             yield self.seed.replace(callback=self.parse, errback=self.on_error)
         else:
@@ -410,21 +384,13 @@
         return None
 
 
-<<<<<<< HEAD
-class DuplicateYieldSeedsSpider(MockServerSpider):
-=======
 class DuplicateStartSpider(MockServerSpider):
->>>>>>> 8e3d211a
     dont_filter = True
     name = "duplicatestartrequests"
     distinct_urls = 2
     dupe_factor = 3
 
-<<<<<<< HEAD
-    async def yield_seeds(self):
-=======
-    async def start(self):
->>>>>>> 8e3d211a
+    async def start(self):
         for i in range(self.distinct_urls):
             for j in range(self.dupe_factor):
                 url = self.mockserver.url(f"/echo?headers=1&body=test{i}")
@@ -449,11 +415,7 @@
     }
     rules = (Rule(LinkExtractor(), callback="parse", follow=True),)
 
-<<<<<<< HEAD
-    async def yield_seeds(self):
-=======
-    async def start(self):
->>>>>>> 8e3d211a
+    async def start(self):
         test_body = b"""
         <html>
             <head><title>Page title<title></head>
@@ -507,11 +469,7 @@
     name = "crawl_spider_with_errback"
     rules = (Rule(LinkExtractor(), callback="parse", errback="errback", follow=True),)
 
-<<<<<<< HEAD
-    async def yield_seeds(self):
-=======
-    async def start(self):
->>>>>>> 8e3d211a
+    async def start(self):
         test_body = b"""
         <html>
             <head><title>Page title<title></head>
@@ -556,11 +514,7 @@
         crawler.signals.connect(spider.bytes_received, signals.bytes_received)
         return spider
 
-<<<<<<< HEAD
-    async def yield_seeds(self):
-=======
-    async def start(self):
->>>>>>> 8e3d211a
+    async def start(self):
         body = b"a" * self.full_response_length
         url = self.mockserver.url("/alpayload")
         yield Request(url, method="POST", body=body, errback=self.errback)
@@ -589,11 +543,7 @@
         crawler.signals.connect(spider.headers_received, signals.headers_received)
         return spider
 
-<<<<<<< HEAD
-    async def yield_seeds(self):
-=======
-    async def start(self):
->>>>>>> 8e3d211a
+    async def start(self):
         yield Request(self.mockserver.url("/status"), errback=self.errback)
 
     def parse(self, response):
