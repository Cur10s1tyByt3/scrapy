--- conflicted
+++ resolved
@@ -28,17 +28,10 @@
     Make sure spider middlewares are able to update the keyword arguments
     """
 
-<<<<<<< HEAD
-    def process_test_yield_seeds(self, test_yield_seeds, spider):
-        for request in test_yield_seeds:
-            if request.callback.__name__ == "parse_spider_mw":
-                request.cb_kwargs["from_process_test_yield_seeds"] = True
-=======
     async def process_start(self, start):
         async for request in start:
             if request.callback.__name__ == "parse_spider_mw":
                 request.cb_kwargs["from_process_start"] = True
->>>>>>> 8e3d211a
             yield request
 
     def process_spider_input(self, response, spider):
@@ -69,11 +62,7 @@
 
     checks: list[bool] = []
 
-<<<<<<< HEAD
-    async def yield_seeds(self):
-=======
     async def start(self):
->>>>>>> 8e3d211a
         data = {"key": "value", "number": 123, "callback": "some_callback"}
         yield Request(self.mockserver.url("/first"), self.parse_first, cb_kwargs=data)
         yield Request(
@@ -149,17 +138,9 @@
         self.checks.append(bool(from_process_response))
         self.crawler.stats.inc_value("boolean_checks", 2)
 
-<<<<<<< HEAD
-    def parse_spider_mw(
-        self, response, from_process_spider_input, from_process_test_yield_seeds
-    ):
-        self.checks.append(bool(from_process_spider_input))
-        self.checks.append(bool(from_process_test_yield_seeds))
-=======
     def parse_spider_mw(self, response, from_process_spider_input, from_process_start):
         self.checks.append(bool(from_process_spider_input))
         self.checks.append(bool(from_process_start))
->>>>>>> 8e3d211a
         self.crawler.stats.inc_value("boolean_checks", 2)
         return Request(self.mockserver.url("/spider_mw_2"), self.parse_spider_mw_2)
 
