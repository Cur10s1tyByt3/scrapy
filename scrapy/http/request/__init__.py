"""
This module implements the Request class which is used to represent HTTP
requests in Scrapy.

See documentation in docs/topics/request-response.rst
"""

from __future__ import annotations

import inspect
from typing import (
    TYPE_CHECKING,
    Any,
    AnyStr,
    NoReturn,
    TypedDict,
    TypeVar,
    Union,
    overload,
)

from w3lib.url import safe_url_string

# a workaround for the docs "more than one target found" problem
import scrapy  # noqa: TC001
from scrapy.http.headers import Headers
from scrapy.utils.curl import curl_to_request_kwargs
from scrapy.utils.python import to_bytes
from scrapy.utils.trackref import object_ref

if TYPE_CHECKING:
    from collections.abc import Callable, Iterable, Mapping

    from twisted.python.failure import Failure

    # typing.Concatenate requires Python 3.10
    # typing.NotRequired and typing.Self require Python 3.11
    from typing_extensions import Concatenate, NotRequired, Self

    from scrapy.http import Response

    CallbackT = Callable[Concatenate[Response, ...], Any]


class VerboseCookie(TypedDict):
    name: str | bytes
    value: str | bytes | bool | float | int
    domain: NotRequired[str | bytes]
    path: NotRequired[str | bytes]
    secure: NotRequired[bool]


CookiesT = Union[dict[str, str], list[VerboseCookie]]


RequestTypeVar = TypeVar("RequestTypeVar", bound="Request")


def NO_CALLBACK(*args: Any, **kwargs: Any) -> NoReturn:
    """When assigned to the ``callback`` parameter of
    :class:`~scrapy.Request`, it indicates that the request is not meant
    to have a spider callback at all.

    For example:

    .. code-block:: python

       Request("https://example.com", callback=NO_CALLBACK)

    This value should be used by :ref:`components <topics-components>` that
    create and handle their own requests, e.g. through
    :meth:`scrapy.core.engine.ExecutionEngine.download`, so that downloader
    middlewares handling such requests can treat them differently from requests
    intended for the :meth:`~scrapy.Spider.parse` callback.
    """
    raise RuntimeError(
        "The NO_CALLBACK callback has been called. This is a special callback "
        "value intended for requests whose callback is never meant to be "
        "called."
    )


class Request(object_ref):
    """Represents an HTTP request, which is usually generated in a Spider and
    executed by the Downloader, thus generating a :class:`~scrapy.http.Response`.
    """

    attributes: tuple[str, ...] = (
        "url",
        "callback",
        "method",
        "headers",
        "body",
        "cookies",
        "meta",
        "encoding",
        "priority",
        "dont_filter",
        "errback",
        "flags",
        "cb_kwargs",
    )
    """A tuple of :class:`str` objects containing the name of all public
    attributes of the class that are also keyword parameters of the
    ``__init__()`` method.

    Currently used by :meth:`.Request.replace`, :meth:`.Request.to_dict` and
    :func:`~scrapy.utils.request.request_from_dict`.
    """

    def __init__(
        self,
        url: str,
        callback: CallbackT | None = None,
        method: str = "GET",
        headers: Mapping[AnyStr, Any] | Iterable[tuple[AnyStr, Any]] | None = None,
        body: bytes | str | None = None,
        cookies: CookiesT | None = None,
        meta: dict[str, Any] | None = None,
        encoding: str = "utf-8",
        priority: int = 0,
        dont_filter: bool = False,
        errback: Callable[[Failure], Any] | None = None,
        flags: list[str] | None = None,
        cb_kwargs: dict[str, Any] | None = None,
    ) -> None:
        self._encoding: str = encoding  # this one has to be set first
        self.method: str = str(method).upper()
        self._set_url(url)
        self._set_body(body)
        if not isinstance(priority, int):
            raise TypeError(f"Request priority not an integer: {priority!r}")

<<<<<<< HEAD
=======
        #: Default: ``0``
        #:
>>>>>>> 8e3d211a
        #: Value that the :ref:`scheduler <topics-scheduler>` may use for
        #: request prioritization.
        #:
        #: Built-in schedulers prioritize requests with a higher priority
        #: value.
        #:
        #: Negative values are allowed.
        self.priority: int = priority

        if not (callable(callback) or callback is None):
            raise TypeError(
                f"callback must be a callable, got {type(callback).__name__}"
            )
        if not (callable(errback) or errback is None):
            raise TypeError(f"errback must be a callable, got {type(errback).__name__}")

        #: :class:`~collections.abc.Callable` to parse the
        #: :class:`~scrapy.http.Response` to this request once received.
        #:
        #: The callable must expect the response as its first parameter, and
        #: support any additional keyword arguments set through
        #: :attr:`cb_kwargs`.
        #:
        #: In addition to an arbitrary callable, the following values are also
        #: supported:
        #:
        #: -   ``None`` (default), which indicates that the
        #:     :meth:`~scrapy.Spider.parse` method of the spider must be used.
        #:
        #: -   :func:`~scrapy.http.request.NO_CALLBACK`.
        #:
        #: If an unhandled exception is raised during request or response
        #: processing, i.e. by a :ref:`spider middleware
        #: <topics-spider-middleware>`, :ref:`downloader middleware
        #: <topics-downloader-middleware>` or download handler
        #: (:setting:`DOWNLOAD_HANDLERS`), :attr:`errback` is called instead.
        #:
        #: .. tip::
        #:     :class:`~scrapy.spidermiddlewares.httperror.HttpErrorMiddleware`
        #:     raises exceptions for non-2xx responses by default, sending them
        #:     to the :attr:`errback` instead.
        #:
        #: .. seealso::
        #:     :ref:`topics-request-response-ref-request-callback-arguments`
        self.callback: CallbackT | None = callback

        #: :class:`~collections.abc.Callable` to handle exceptions raised
        #: during request or response processing.
        #:
        #: The callable must expect a :exc:`~twisted.python.failure.Failure` as
        #: its first parameter.
        #:
        #: .. seealso:: :ref:`topics-request-response-ref-errbacks`
        self.errback: Callable[[Failure], Any] | None = errback

        self.cookies: CookiesT = cookies or {}
        self.headers: Headers = Headers(headers or {}, encoding=encoding)

        #: Whether this request may be filtered out by :ref:`components
        #: <topics-components>` that support filtering out requests (``False``,
        #: default), or those components should not filter out this request
        #: (``True``).
        #:
        #: This attribute is commonly set to ``True`` to prevent duplicate
        #: requests from being filtered out.
        #:
        #: When defining the start URLs of a spider through
        #: :attr:`~scrapy.Spider.start_urls`, this attribute is enabled by
<<<<<<< HEAD
        #: default. See :meth:`~scrapy.Spider.yield_seeds`.
=======
        #: default. See :meth:`~scrapy.Spider.start`.
>>>>>>> 8e3d211a
        self.dont_filter: bool = dont_filter

        self._meta: dict[str, Any] | None = dict(meta) if meta else None
        self._cb_kwargs: dict[str, Any] | None = dict(cb_kwargs) if cb_kwargs else None
        self.flags: list[str] = [] if flags is None else list(flags)

    @property
    def cb_kwargs(self) -> dict[str, Any]:
        if self._cb_kwargs is None:
            self._cb_kwargs = {}
        return self._cb_kwargs

    @property
    def meta(self) -> dict[str, Any]:
        if self._meta is None:
            self._meta = {}
        return self._meta

    @property
    def url(self) -> str:
        return self._url

    def _set_url(self, url: str) -> None:
        if not isinstance(url, str):
            raise TypeError(f"Request url must be str, got {type(url).__name__}")

        self._url = safe_url_string(url, self.encoding)

        if (
            "://" not in self._url
            and not self._url.startswith("about:")
            and not self._url.startswith("data:")
        ):
            raise ValueError(f"Missing scheme in request url: {self._url}")

    @property
    def body(self) -> bytes:
        return self._body

    def _set_body(self, body: str | bytes | None) -> None:
        self._body = b"" if body is None else to_bytes(body, self.encoding)

    @property
    def encoding(self) -> str:
        return self._encoding

    def __repr__(self) -> str:
        return f"<{self.method} {self.url}>"

    def copy(self) -> Self:
        return self.replace()

    @overload
    def replace(
        self, *args: Any, cls: type[RequestTypeVar], **kwargs: Any
    ) -> RequestTypeVar: ...

    @overload
    def replace(self, *args: Any, cls: None = None, **kwargs: Any) -> Self: ...

    def replace(
        self, *args: Any, cls: type[Request] | None = None, **kwargs: Any
    ) -> Request:
        """Create a new Request with the same attributes except for those given new values"""
        for x in self.attributes:
            kwargs.setdefault(x, getattr(self, x))
        if cls is None:
            cls = self.__class__
        return cls(*args, **kwargs)

    @classmethod
    def from_curl(
        cls,
        curl_command: str,
        ignore_unknown_options: bool = True,
        **kwargs: Any,
    ) -> Self:
        """Create a Request object from a string containing a `cURL
        <https://curl.se/>`_ command. It populates the HTTP method, the
        URL, the headers, the cookies and the body. It accepts the same
        arguments as the :class:`Request` class, taking preference and
        overriding the values of the same arguments contained in the cURL
        command.

        Unrecognized options are ignored by default. To raise an error when
        finding unknown options call this method by passing
        ``ignore_unknown_options=False``.

        .. caution:: Using :meth:`from_curl` from :class:`~scrapy.Request`
                     subclasses, such as :class:`~scrapy.http.JsonRequest`, or
                     :class:`~scrapy.http.XmlRpcRequest`, as well as having
                     :ref:`downloader middlewares <topics-downloader-middleware>`
                     and
                     :ref:`spider middlewares <topics-spider-middleware>`
                     enabled, such as
                     :class:`~scrapy.downloadermiddlewares.defaultheaders.DefaultHeadersMiddleware`,
                     :class:`~scrapy.downloadermiddlewares.useragent.UserAgentMiddleware`,
                     or
                     :class:`~scrapy.downloadermiddlewares.httpcompression.HttpCompressionMiddleware`,
                     may modify the :class:`~scrapy.Request` object.

        To translate a cURL command into a Scrapy request,
        you may use `curl2scrapy <https://michael-shub.github.io/curl2scrapy/>`_.
        """
        request_kwargs = curl_to_request_kwargs(curl_command, ignore_unknown_options)
        request_kwargs.update(kwargs)
        return cls(**request_kwargs)

    def to_dict(self, *, spider: scrapy.Spider | None = None) -> dict[str, Any]:
        """Return a dictionary containing the Request's data.

        Use :func:`~scrapy.utils.request.request_from_dict` to convert back into a :class:`~scrapy.Request` object.

        If a spider is given, this method will try to find out the name of the spider methods used as callback
        and errback and include them in the output dict, raising an exception if they cannot be found.
        """
        d = {
            "url": self.url,  # urls are safe (safe_string_url)
            "callback": (
                _find_method(spider, self.callback)
                if callable(self.callback)
                else self.callback
            ),
            "errback": (
                _find_method(spider, self.errback)
                if callable(self.errback)
                else self.errback
            ),
            "headers": dict(self.headers),
        }
        for attr in self.attributes:
            d.setdefault(attr, getattr(self, attr))
        if type(self) is not Request:  # pylint: disable=unidiomatic-typecheck
            d["_class"] = self.__module__ + "." + self.__class__.__name__
        return d


def _find_method(obj: Any, func: Callable[..., Any]) -> str:
    """Helper function for Request.to_dict"""
    # Only instance methods contain ``__func__``
    if obj and hasattr(func, "__func__"):
        members = inspect.getmembers(obj, predicate=inspect.ismethod)
        for name, obj_func in members:
            # We need to use __func__ to access the original function object because instance
            # method objects are generated each time attribute is retrieved from instance.
            #
            # Reference: The standard type hierarchy
            # https://docs.python.org/3/reference/datamodel.html
            if obj_func.__func__ is func.__func__:
                return name
    raise ValueError(f"Function {func} is not an instance method in: {obj}")<|MERGE_RESOLUTION|>--- conflicted
+++ resolved
@@ -131,11 +131,8 @@
         if not isinstance(priority, int):
             raise TypeError(f"Request priority not an integer: {priority!r}")
 
-<<<<<<< HEAD
-=======
         #: Default: ``0``
         #:
->>>>>>> 8e3d211a
         #: Value that the :ref:`scheduler <topics-scheduler>` may use for
         #: request prioritization.
         #:
@@ -204,11 +201,7 @@
         #:
         #: When defining the start URLs of a spider through
         #: :attr:`~scrapy.Spider.start_urls`, this attribute is enabled by
-<<<<<<< HEAD
-        #: default. See :meth:`~scrapy.Spider.yield_seeds`.
-=======
         #: default. See :meth:`~scrapy.Spider.start`.
->>>>>>> 8e3d211a
         self.dont_filter: bool = dont_filter
 
         self._meta: dict[str, Any] | None = dict(meta) if meta else None
