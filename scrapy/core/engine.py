--- conflicted
+++ resolved
@@ -109,12 +109,8 @@
             spider_closed_callback
         )
         self.start_time: float | None = None
-<<<<<<< HEAD
+        self._load_seeding_policy()
         self._start: AsyncIterable[Any] | None = None
-=======
-        self._load_seeding_policy()
-        self._seeds: AsyncIterable[Any] | None = None
->>>>>>> b56a883d
         self._waiting_for_seed: bool = False
 
     def _load_seeding_policy(self) -> None:
@@ -194,7 +190,7 @@
             return
         self._waiting_for_seed = True
         try:
-            seed = yield deferred_from_coro(self._start.__anext__())
+            item_or_request = yield deferred_from_coro(self._start.__anext__())
         except StopAsyncIteration:
             self._start = None
         except Exception:
@@ -205,45 +201,40 @@
                 extra={"spider": self.spider},
             )
         else:
-            if isinstance(seed, Request):
-                self.crawl(seed)
+            if isinstance(item_or_request, Request):
+                self.crawl(item_or_request)
                 if (
                     self._seeding_policy is not SeedingPolicy.front_load
                     and not self._needs_backout()
                 ):
                     self._start_scheduled_request()
-            elif isinstance(seed, (str, SeedingPolicy)):
+            elif isinstance(item_or_request, (str, SeedingPolicy)):
                 try:
-                    self._seeding_policy = SeedingPolicy(seed)
+                    self._seeding_policy = SeedingPolicy(item_or_request)
                 except ValueError:
                     valid_policy_strings = ", ".join(
                         policy.value for policy in SeedingPolicy
                     )
                     logger.error(
-                        f"Seed {seed!r} has been ignored. Seeds of {str} type "
-                        f"must be valid seeding policies "
-                        f"({valid_policy_strings})."
+                        f"Start value {item_or_request!r} has been ignored. "
+                        f"Start values of {str} type must be valid seeding "
+                        f"policies ({valid_policy_strings})."
                     )
                     self._slot.nextcall.schedule()
                 else:
                     raise _SeedingPolicyChange
             else:
-                self.scraper.start_itemproc(seed, response=None)
+                self.scraper.start_itemproc(item_or_request, response=None)
                 self._slot.nextcall.schedule()
         finally:
             self._waiting_for_seed = False
-        if self._seeding_policy is SeedingPolicy.front_load and self._seeds is None:
+        if self._seeding_policy is SeedingPolicy.front_load and self._start is None:
             self._slot.nextcall.schedule()
 
     @inlineCallbacks
     def _start_next_requests(self) -> Generator[Deferred[Any], Any, None]:
         if self._slot is None or self._slot.closing is not None or self.paused:
             return
-<<<<<<< HEAD
-        self._start_scheduled_requests()
-        if self._start is not None and not self._needs_backout():
-            yield self._process_next_seed()
-=======
 
         try:
             if self._seeding_policy in {SeedingPolicy.idle, SeedingPolicy.lazy}:
@@ -251,7 +242,7 @@
                     if self._start_scheduled_request() is None:
                         break
                 if (
-                    self._seeds is not None
+                    self._start is not None
                     and not self._needs_backout()
                     and (
                         self._seeding_policy is not SeedingPolicy.idle
@@ -264,7 +255,7 @@
                     SeedingPolicy.front_load,
                     SeedingPolicy.greedy,
                 }
-                if self._seeds is not None:
+                if self._start is not None:
                     if not self._needs_backout():
                         yield self._process_next_seed()
                 else:
@@ -275,7 +266,6 @@
             self._slot.nextcall.schedule()
             return
 
->>>>>>> b56a883d
         if self.spider_is_idle() and self._slot.close_if_idle:
             self._spider_idle()
 
