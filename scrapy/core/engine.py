--- conflicted
+++ resolved
@@ -12,39 +12,24 @@
 from traceback import format_exc
 from typing import TYPE_CHECKING, Any, TypeVar, cast
 
-<<<<<<< HEAD
-from twisted.internet.defer import Deferred, inlineCallbacks, succeed
-=======
 from twisted.internet.defer import Deferred, succeed
-from twisted.internet.task import LoopingCall
->>>>>>> 8e3d211a
 from twisted.python.failure import Failure
 
 from scrapy import signals
 from scrapy.core.scraper import Scraper, _HandleOutputDeferred
 from scrapy.exceptions import CloseSpider, DontCloseSpider, IgnoreRequest
 from scrapy.http import Request, Response
-<<<<<<< HEAD
-from scrapy.utils.defer import deferred_from_coro
-=======
 from scrapy.utils.defer import (
     deferred_f_from_coro_f,
     maybe_deferred_to_future,
 )
->>>>>>> 8e3d211a
 from scrapy.utils.log import failure_to_exc_info, logformatter_adapter
 from scrapy.utils.misc import build_from_crawler, load_object
 from scrapy.utils.python import global_object_name
 from scrapy.utils.reactor import CallLaterOnce
 
-from ._seeding import SeedingPolicy
-
 if TYPE_CHECKING:
-<<<<<<< HEAD
-    from collections.abc import AsyncIterator, Callable, Generator
-=======
     from collections.abc import AsyncIterator, Callable
->>>>>>> 8e3d211a
 
     from scrapy.core.downloader import Downloader
     from scrapy.core.scheduler import BaseScheduler
@@ -60,24 +45,17 @@
 _T = TypeVar("_T")
 
 
-<<<<<<< HEAD
-class _SeedingPolicyChange(Exception):
-    pass
-
-
-=======
->>>>>>> 8e3d211a
 class _Slot:
     def __init__(
         self,
         close_if_idle: bool,
-        nextcall: CallLaterOnce[Deferred[None]],
+        nextcall: CallLaterOnce[None],
         scheduler: BaseScheduler,
     ) -> None:
         self.closing: Deferred[None] | None = None
         self.inprogress: set[Request] = set()
         self.close_if_idle: bool = close_if_idle
-        self.nextcall: CallLaterOnce[Deferred[None]] = nextcall
+        self.nextcall: CallLaterOnce[None] = nextcall
         self.scheduler: BaseScheduler = scheduler
 
     def add_request(self, request: Request) -> None:
@@ -100,12 +78,8 @@
 
 
 class ExecutionEngine:
-<<<<<<< HEAD
     _MIN_BACK_IN_SECONDS = 0.001
     _MAX_BACK_IN_SECONDS = 5.0
-=======
-    _SLOT_HEARTBEAT_INTERVAL: float = 5.0
->>>>>>> 8e3d211a
 
     def __init__(
         self,
@@ -125,25 +99,9 @@
             spider_closed_callback
         )
         self.start_time: float | None = None
-<<<<<<< HEAD
-        self._load_seeding_policy()
-        self._seeds: AsyncIterator[Any] | None = None
-        self._waiting_for_seed: bool = False
-        self._back_in_seconds = self._MIN_BACK_IN_SECONDS
-
-    def _load_seeding_policy(self) -> None:
-        try:
-            self._seeding_policy = SeedingPolicy(self.settings["SEEDING_POLICY"])
-        except ValueError:
-            supported_values = ", ".join(policy.value for policy in SeedingPolicy)
-            raise ValueError(
-                f"The value of the SEEDING_POLICY setting "
-                f"({self.settings['SEEDING_POLICY']!r}) is not supported. "
-                f"Supported values: {supported_values}."
-            )
-=======
         self._start: AsyncIterator[Any] | None = None
         downloader_cls: type[Downloader] = load_object(self.settings["DOWNLOADER"])
+        self._back_in_seconds = self._MIN_BACK_IN_SECONDS
         try:
             self.scheduler_cls: type[BaseScheduler] = self._get_scheduler_class(
                 crawler.settings
@@ -153,7 +111,6 @@
         except Exception:
             self.close()
             raise
->>>>>>> 8e3d211a
 
     def _get_scheduler_class(self, settings: BaseSettings) -> type[BaseScheduler]:
         from scrapy.core.scheduler import BaseScheduler
@@ -221,128 +178,23 @@
     def unpause(self) -> None:
         self.paused = False
 
-<<<<<<< HEAD
-    @inlineCallbacks
-    def _process_next_seed(self):
-        if self._waiting_for_seed:
-            return
-        self._waiting_for_seed = True
-        # Schedule a new call for next requests while waiting for
-        # self._seeds.__anext__(), so that if it takes long enough and there
-        # are pending scheduler requests we can process those.
-        self._slot.nextcall.schedule(self._MIN_BACK_IN_SECONDS)
-        try:
-            seed = yield deferred_from_coro(self._seeds.__anext__())
-        except StopAsyncIteration:
-            self._seeds = None
-        except CloseSpider:
-            self._seeds = None
-            raise
-        except Exception as exception:
-            self._seeds = None
-            exception_traceback = format_exc()
-            logger.error(
-                f"Error while reading seeds: {exception}.\n{exception_traceback}"
-            )
-        else:
-            if isinstance(seed, Request):
-                self.crawl(seed)
-                if (
-                    self._seeding_policy is not SeedingPolicy.front_load
-                    and not self._needs_backout()
-                ):
-                    self._start_scheduled_request()
-            elif isinstance(seed, (str, SeedingPolicy)):
-                try:
-                    self._seeding_policy = SeedingPolicy(seed)
-                except ValueError:
-                    valid_policy_strings = ", ".join(
-                        policy.value for policy in SeedingPolicy
-                    )
-                    logger.error(
-                        f"Seed {seed!r} has been ignored. Seeds of {str} type "
-                        f"must be valid seeding policies "
-                        f"({valid_policy_strings})."
-                    )
-                    self._slot.nextcall.schedule()
-                else:
-                    raise _SeedingPolicyChange
-            else:
-                self.scraper.start_itemproc(seed, response=None)
-                self._slot.nextcall.schedule()
-        finally:
-            self._waiting_for_seed = False
-        if self._seeding_policy is SeedingPolicy.front_load and self._seeds is None:
-            self._slot.nextcall.schedule()
-
-    def _process_scheduler_requests(self):
-        while not self._needs_backout():
-            if self._start_scheduled_request() is None:
-                break
-
-    def _can_process_next_seed(self) -> bool:
-        return (
-            not self._waiting_for_seed
-            and self._seeds is not None
-            and not self._needs_backout()
-        )
-
-    def _scheduler_has_pending_requests(self) -> bool:
-        assert self._slot is not None  # typing
-        try:
-            return self._slot.scheduler.has_pending_requests()
-        except Exception as exception:
-            exception_traceback = format_exc()
-            logger.error(
-                f"{global_object_name(self._slot.scheduler.has_pending_requests)} raised an exception: {exception}.\n{exception_traceback}"
-            )
-            return False
-
-    @inlineCallbacks
-    def _run_loop(self) -> Generator[Deferred[Any], Any, None]:
-        """Sends new requests from seeds or from the scheduler based on the
-        configured seeding policy and on whether or not there is room for them,
-        e.g. on whether there are fewer active requests than the configured
-        maximum concurrency or if the total size of responses being processed
-        is below the configured limit."""
-        if self._slot is None or self._slot.closing is not None or self.paused:
-            return
-
-        try:
-            if self._seeding_policy in {SeedingPolicy.idle, SeedingPolicy.lazy}:
-                self._process_scheduler_requests()
-                if self._can_process_next_seed() and (
-                    self._seeding_policy is not SeedingPolicy.idle
-                    or not self.downloader.active
-                ):
-                    yield self._process_next_seed()
-            else:
-                assert self._seeding_policy in {
-                    SeedingPolicy.front_load,
-                    SeedingPolicy.greedy,
-                }
-                if self._can_process_next_seed():
-                    yield self._process_next_seed()
-                else:
-                    self._process_scheduler_requests()
-        except _SeedingPolicyChange:
-            self._slot.nextcall.schedule()
-            return
-        except CloseSpider as exception:
-            assert self.spider is not None  # typing
-            self.close_spider(self.spider, reason=exception.reason)
-            return
-=======
-    async def _process_start_next(self):
+    async def _process_start_next(self) -> None:
         """Processes the next item or request from Spider.start().
 
         If a request, it is scheduled. If an item, it is sent to item
         pipelines.
         """
+        assert self._start is not None
         try:
             item_or_request = await self._start.__anext__()
         except StopAsyncIteration:
             self._start = None
+        except CloseSpider as exception:
+            if self.spider:
+                await maybe_deferred_to_future(
+                    self.close_spider(self.spider, reason=exception.reason)
+                )
+            return
         except Exception as exception:
             self._start = None
             exception_traceback = format_exc()
@@ -357,7 +209,27 @@
                 self.crawl(item_or_request)
             else:
                 self.scraper.start_itemproc(item_or_request, response=None)
+                assert self._slot is not None  # typing
                 self._slot.nextcall.schedule()
+
+    def _scheduler_has_pending_requests(self) -> bool:
+        assert self._slot is not None  # typing
+        try:
+            return self._slot.scheduler.has_pending_requests()
+        except Exception as exception:
+            exception_traceback = format_exc()
+            logger.error(
+                f"{global_object_name(self._slot.scheduler.has_pending_requests)} raised an exception: {exception}.\n{exception_traceback}",
+                exc_info=True,
+            )
+            return False
+
+    async def _wait_until_next_loop_iteration(self) -> None:
+        from twisted.internet import reactor
+
+        deferred: Deferred[None] = Deferred()
+        reactor.callLater(0, deferred.callback, None)
+        await maybe_deferred_to_future(deferred)
 
     @deferred_f_from_coro_f
     async def _start_request_processing(self) -> None:
@@ -368,15 +240,14 @@
         # reports having pending requests but returns none.
         assert self._slot is not None  # typing
         self._slot.nextcall.schedule()
-        self._slot.heartbeat.start(self._SLOT_HEARTBEAT_INTERVAL)
 
         while self._start and self.spider:
             await self._process_start_next()
             if not self.needs_backout():
-                # Give room for the outcome of self._process_start_next() to be
-                # processed before continuing with the next iteration.
+                # Give room for the outcome of self._start_scheduled_requests()
+                # to be processed before continuing with the next iteration.
                 self._slot.nextcall.schedule()
-                await self._slot.nextcall.wait()
+                await self._wait_until_next_loop_iteration()
 
     def _start_scheduled_requests(self) -> None:
         if self._slot is None or self._slot.closing is not None or self.paused:
@@ -385,11 +256,10 @@
         while not self.needs_backout():
             if self._start_scheduled_request() is None:
                 break
->>>>>>> 8e3d211a
 
         if self.spider_is_idle() and self._slot.close_if_idle:
             self._spider_idle()
-        elif self._needs_backout():
+        elif self.needs_backout():
             self._back_in_seconds = self._MIN_BACK_IN_SECONDS
         elif self._scheduler_has_pending_requests():
             # If the scheduler reports having pending requests but did not
@@ -402,16 +272,12 @@
                     self._back_in_seconds**2, self._MAX_BACK_IN_SECONDS
                 )
 
-<<<<<<< HEAD
-    def _needs_backout(self) -> bool:
-=======
     def needs_backout(self) -> bool:
         """Returns ``True`` if no more requests can be sent at the moment, or
         ``False`` otherwise.
 
         See :ref:`start-requests-lazy` for an example.
         """
->>>>>>> 8e3d211a
         assert self._slot is not None  # typing
         assert self.scraper.slot is not None  # typing
         return (
@@ -425,7 +291,6 @@
         assert self._slot is not None  # typing
         assert self.spider is not None  # typing
 
-<<<<<<< HEAD
         try:
             request = self._slot.scheduler.next_request()
         except Exception as exception:
@@ -434,9 +299,6 @@
                 f"{global_object_name(self._slot.scheduler.next_request)} raised an exception: {exception}\n{exception_traceback}"
             )
             return None
-=======
-        request = self._slot.scheduler.next_request()
->>>>>>> 8e3d211a
         if request is None:
             self.signals.send_catch_log(signals.scheduler_empty)
             return None
@@ -506,15 +368,9 @@
             return False
         if self.downloader.active:  # downloader has pending requests
             return False
-<<<<<<< HEAD
-        if self._seeds is not None:  # not all start requests are handled
+        if self._start is not None:  # not all start requests are handled
             return False
         return not self._scheduler_has_pending_requests()
-=======
-        if self._start is not None:  # not all start requests are handled
-            return False
-        return not self._slot.scheduler.has_pending_requests()
->>>>>>> 8e3d211a
 
     def crawl(self, request: Request) -> None:
         """Inject the request into the spider <-> downloader pipeline"""
@@ -534,7 +390,6 @@
         for handler, result in request_scheduled_result:
             if isinstance(result, Failure) and isinstance(result.value, IgnoreRequest):
                 return
-<<<<<<< HEAD
         try:
             request_was_enqueued = self._slot.scheduler.enqueue_request(request)
         except Exception as exception:
@@ -544,9 +399,6 @@
             )
             request_was_enqueued = False
         if not request_was_enqueued:
-=======
-        if not self._slot.scheduler.enqueue_request(request):  # type: ignore[union-attr]
->>>>>>> 8e3d211a
             self.signals.send_catch_log(
                 signals.request_dropped, request=request, spider=spider
             )
@@ -610,17 +462,6 @@
         self,
         spider: Spider,
         close_if_idle: bool = True,
-<<<<<<< HEAD
-    ) -> Generator[Deferred[Any], Any, None]:
-        if self._slot is not None:
-            raise RuntimeError(f"No free spider slot when opening {spider.name!r}")
-        logger.info("Spider opened", extra={"spider": spider})
-        nextcall = CallLaterOnce(self._run_loop)
-        scheduler = build_from_crawler(self.scheduler_cls, self.crawler)
-        self._seeds = yield self.scraper.spidermw.process_seeds(spider)
-        self._slot = _Slot(close_if_idle, nextcall, scheduler)
-        self.spider = spider
-=======
     ) -> None:
         if self._slot is not None:
             raise RuntimeError(f"No free spider slot when opening {spider.name!r}")
@@ -632,20 +473,14 @@
         self._start = await maybe_deferred_to_future(
             self.scraper.spidermw.process_start(spider)
         )
->>>>>>> 8e3d211a
         if hasattr(scheduler, "open") and (d := scheduler.open(spider)):
             await maybe_deferred_to_future(d)
         await maybe_deferred_to_future(self.scraper.open_spider(spider))
         assert self.crawler.stats
         self.crawler.stats.open_spider(spider)
-<<<<<<< HEAD
-        yield self.signals.send_catch_log_deferred(signals.spider_opened, spider=spider)
-        self._slot.nextcall.schedule()
-=======
         await maybe_deferred_to_future(
             self.signals.send_catch_log_deferred(signals.spider_opened, spider=spider)
         )
->>>>>>> 8e3d211a
 
     def _spider_idle(self) -> None:
         """
