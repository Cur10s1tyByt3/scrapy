"""This module implements the Scraper component which parses responses and
extracts information from them"""

from __future__ import annotations

import logging
import warnings
from collections import deque
<<<<<<< HEAD
from collections.abc import AsyncIterator, Iterator
from typing import TYPE_CHECKING, Any, TypeVar, Union, cast
=======
from collections.abc import AsyncIterator
from typing import TYPE_CHECKING, Any, TypeVar, Union
>>>>>>> 036f3e56

from twisted.internet.defer import Deferred, inlineCallbacks, maybeDeferred
from twisted.python.failure import Failure

from scrapy import Spider, signals
from scrapy.core.spidermw import SpiderMiddlewareManager
from scrapy.exceptions import (
    CloseSpider,
    DropItem,
    IgnoreRequest,
    ScrapyDeprecationWarning,
)
from scrapy.http import Request, Response
from scrapy.utils.defer import (
    _defer_sleep,
    aiter_errback,
    deferred_f_from_coro_f,
    deferred_from_coro,
    iter_errback,
    maybe_deferred_to_future,
    parallel,
    parallel_async,
)
from scrapy.utils.log import failure_to_exc_info, logformatter_adapter
from scrapy.utils.misc import load_object, warn_on_generator_with_return_value
from scrapy.utils.spider import iterate_spider_output

if TYPE_CHECKING:
    from collections.abc import Generator, Iterable

    from scrapy.crawler import Crawler
    from scrapy.logformatter import LogFormatter
    from scrapy.pipelines import ItemPipelineManager
    from scrapy.signalmanager import SignalManager


logger = logging.getLogger(__name__)


_T = TypeVar("_T")
QueueTuple = tuple[Union[Response, Failure], Request, Deferred[None]]


class Slot:
    """Scraper slot (one per running spider)"""

    MIN_RESPONSE_SIZE = 1024

    def __init__(self, max_active_size: int = 5000000):
        self.max_active_size: int = max_active_size
        self.queue: deque[QueueTuple] = deque()
        self.active: set[Request] = set()
        self.active_size: int = 0
        self.itemproc_size: int = 0
        self.closing: Deferred[Spider] | None = None

    def add_response_request(
        self, result: Response | Failure, request: Request
    ) -> Deferred[None]:
        # this Deferred will be awaited in enqueue_scrape()
        deferred: Deferred[None] = Deferred()
        self.queue.append((result, request, deferred))
        if isinstance(result, Response):
            self.active_size += max(len(result.body), self.MIN_RESPONSE_SIZE)
        else:
            self.active_size += self.MIN_RESPONSE_SIZE
        return deferred

    def next_response_request_deferred(self) -> QueueTuple:
        result, request, deferred = self.queue.popleft()
        self.active.add(request)
        return result, request, deferred

    def finish_response(self, result: Response | Failure, request: Request) -> None:
        self.active.remove(request)
        if isinstance(result, Response):
            self.active_size -= max(len(result.body), self.MIN_RESPONSE_SIZE)
        else:
            self.active_size -= self.MIN_RESPONSE_SIZE

    def is_idle(self) -> bool:
        return not (self.queue or self.active)

    def needs_backout(self) -> bool:
        return self.active_size > self.max_active_size


class Scraper:
    def __init__(self, crawler: Crawler) -> None:
        self.slot: Slot | None = None
        self.spidermw: SpiderMiddlewareManager = SpiderMiddlewareManager.from_crawler(
            crawler
        )
        itemproc_cls: type[ItemPipelineManager] = load_object(
            crawler.settings["ITEM_PROCESSOR"]
        )
        self.itemproc: ItemPipelineManager = itemproc_cls.from_crawler(crawler)
        self.concurrent_items: int = crawler.settings.getint("CONCURRENT_ITEMS")
        self.crawler: Crawler = crawler
        self.signals: SignalManager = crawler.signals
        assert crawler.logformatter
        self.logformatter: LogFormatter = crawler.logformatter

    @inlineCallbacks
    def open_spider(self, spider: Spider) -> Generator[Deferred[Any], Any, None]:
        """Open the given spider for scraping and allocate resources for it"""
        self.slot = Slot(self.crawler.settings.getint("SCRAPER_SLOT_MAX_ACTIVE_SIZE"))
        yield self.itemproc.open_spider(spider)

    def close_spider(self, spider: Spider | None = None) -> Deferred[Spider]:
        """Close a spider being scraped and release its resources"""
        if spider is not None:
            warnings.warn(
                "Passing a 'spider' argument to Scraper.close_spider() is deprecated.",
                category=ScrapyDeprecationWarning,
                stacklevel=2,
            )

        if self.slot is None:
            raise RuntimeError("Scraper slot not assigned")
        self.slot.closing = Deferred()
        self.slot.closing.addCallback(self.itemproc.close_spider)
        self._check_if_closing()
        return self.slot.closing

    def is_idle(self) -> bool:
        """Return True if there isn't any more spiders to process"""
        return not self.slot

    def _check_if_closing(self) -> None:
        assert self.slot is not None  # typing
        assert self.crawler.spider
        if self.slot.closing and self.slot.is_idle():
            assert self.crawler.spider
            self.slot.closing.callback(self.crawler.spider)

    @inlineCallbacks
    def enqueue_scrape(
        self, result: Response | Failure, request: Request, spider: Spider | None = None
    ) -> Generator[Deferred[Any], Any, None]:
        if spider is not None:
            warnings.warn(
                "Passing a 'spider' argument to Scraper.enqueue_scrape() is deprecated.",
                category=ScrapyDeprecationWarning,
                stacklevel=2,
            )

        if self.slot is None:
            raise RuntimeError("Scraper slot not assigned")
        dfd = self.slot.add_response_request(result, request)
        self._scrape_next()
        try:
            yield dfd
        except Exception:
            logger.error(
                "Scraper bug processing %(request)s",
                {"request": request},
                exc_info=True,
                extra={"spider": self.crawler.spider},
            )
        finally:
            self.slot.finish_response(result, request)
            self._check_if_closing()
            self._scrape_next()

    def _scrape_next(self) -> None:
        assert self.slot is not None  # typing
        while self.slot.queue:
            result, request, deferred = self.slot.next_response_request_deferred()
            self._scrape(result, request).chainDeferred(deferred)

    @deferred_f_from_coro_f
    async def _scrape(self, result: Response | Failure, request: Request) -> None:
        """Handle the downloaded response or failure through the spider callback/errback."""
        if not isinstance(result, (Response, Failure)):
            raise TypeError(
                f"Incorrect type: expected Response or Failure, got {type(result)}: {result!r}"
            )
<<<<<<< HEAD
        dfd: Deferred[Iterable[Any] | AsyncIterator[Any]] = self._scrape2(
            result, request, spider
        )  # returns spider's processed output
        dfd.addErrback(self.handle_spider_error, request, result, spider)
        dfd2: _HandleOutputDeferred = dfd.addCallback(
            self.handle_spider_output, request, cast(Response, result), spider
        )
        return dfd2

    def _scrape2(
        self, result: Response | Failure, request: Request, spider: Spider
    ) -> Deferred[Iterable[Any] | AsyncIterator[Any]]:
        """
        Handle the different cases of request's result been a Response or a Failure
        """
=======

        assert self.crawler.spider
>>>>>>> 036f3e56
        if isinstance(result, Response):
            try:
                # call the spider middlewares and the request callback with the response
                output = await maybe_deferred_to_future(
                    self.spidermw.scrape_response(
                        self.call_spider, result, request, self.crawler.spider
                    )
                )
            except Exception:
                self.handle_spider_error(Failure(), request, result)
            else:
                await self.handle_spider_output_async(output, request, result)
            return

        try:
            # call the request errback with the downloader error
            await self.call_spider_async(result, request)
        except Exception as spider_exc:
            # the errback didn't silence the exception
            if not result.check(IgnoreRequest):
                logkws = self.logformatter.download_error(
                    result, request, self.crawler.spider
                )
                logger.log(
                    *logformatter_adapter(logkws),
                    extra={"spider": self.crawler.spider},
                    exc_info=failure_to_exc_info(result),
                )
            if spider_exc is not result.value:
                # the errback raised a different exception, handle it
                self.handle_spider_error(Failure(), request, result)

    def call_spider(
<<<<<<< HEAD
        self, result: Response | Failure, request: Request, spider: Spider
    ) -> Deferred[Iterable[Any] | AsyncIterator[Any]]:
        dfd: Deferred[Any]
=======
        self, result: Response | Failure, request: Request, spider: Spider | None = None
    ) -> Deferred[Iterable[Any] | AsyncIterator[Any]]:
        if spider is not None:
            warnings.warn(
                "Passing a 'spider' argument to Scraper.call_spider() is deprecated.",
                category=ScrapyDeprecationWarning,
                stacklevel=2,
            )
        return deferred_from_coro(self.call_spider_async(result, request))

    async def call_spider_async(
        self, result: Response | Failure, request: Request
    ) -> Iterable[Any] | AsyncIterator[Any]:
        """Call the request callback or errback with the response or failure."""
        await maybe_deferred_to_future(_defer_sleep())
        assert self.crawler.spider
>>>>>>> 036f3e56
        if isinstance(result, Response):
            if getattr(result, "request", None) is None:
                result.request = request
            assert result.request
            callback = result.request.callback or self.crawler.spider._parse
            warn_on_generator_with_return_value(self.crawler.spider, callback)
            output = callback(result, **result.request.cb_kwargs)
        else:  # result is a Failure
            # TODO: properly type adding this attribute to a Failure
            result.request = request  # type: ignore[attr-defined]
<<<<<<< HEAD
            dfd = defer_fail(result)
            if request.errback:
                warn_on_generator_with_return_value(spider, request.errback)
                dfd.addErrback(request.errback)
        dfd2: Deferred[Iterable[Any] | AsyncIterator[Any]] = dfd.addCallback(
            iterate_spider_output
=======
            if not request.errback:
                result.raiseException()
            warn_on_generator_with_return_value(self.crawler.spider, request.errback)
            output = request.errback(result)
            if isinstance(output, Failure):
                output.raiseException()
            # else the errback returned actual output (like a callback),
            # which needs to be passed to iterate_spider_output()
        return await maybe_deferred_to_future(
            maybeDeferred(iterate_spider_output, output)
>>>>>>> 036f3e56
        )

    def handle_spider_error(
        self,
        _failure: Failure,
        request: Request,
        response: Response | Failure,
        spider: Spider | None = None,
    ) -> None:
        """Handle an exception raised by a spider callback or errback."""
        if spider is not None:
            warnings.warn(
                "Passing a 'spider' argument to Scraper.handle_spider_error() is deprecated.",
                category=ScrapyDeprecationWarning,
                stacklevel=2,
            )

        assert self.crawler.spider
        exc = _failure.value
        if isinstance(exc, CloseSpider):
            assert self.crawler.engine is not None  # typing
            self.crawler.engine.close_spider(
                self.crawler.spider, exc.reason or "cancelled"
            )
            return
        logkws = self.logformatter.spider_error(
            _failure, request, response, self.crawler.spider
        )
        logger.log(
            *logformatter_adapter(logkws),
            exc_info=failure_to_exc_info(_failure),
            extra={"spider": self.crawler.spider},
        )
        self.signals.send_catch_log(
            signal=signals.spider_error,
            failure=_failure,
            response=response,
            spider=self.crawler.spider,
        )
        assert self.crawler.stats
        self.crawler.stats.inc_value(
            "spider_exceptions/count", spider=self.crawler.spider
        )
        self.crawler.stats.inc_value(
            f"spider_exceptions/{_failure.value.__class__.__name__}",
            spider=self.crawler.spider,
        )

    def handle_spider_output(
        self,
        result: Iterable[_T] | AsyncIterator[_T],
        request: Request,
        response: Response,
<<<<<<< HEAD
        spider: Spider,
    ) -> _HandleOutputDeferred:
        if not result:
            return defer_succeed(None)
        it: Iterable[_T] | AsyncIterator[_T]
        dfd: Deferred[_ParallelResult]
        if isinstance(result, AsyncIterator):
            it = aiter_errback(
                result, self.handle_spider_error, request, response, spider
=======
        spider: Spider | None = None,
    ) -> Deferred[None]:
        """Pass items/requests produced by a callback to ``_process_spidermw_output()`` in parallel."""
        if spider is not None:
            warnings.warn(
                "Passing a 'spider' argument to Scraper.handle_spider_output() is deprecated.",
                category=ScrapyDeprecationWarning,
                stacklevel=2,
>>>>>>> 036f3e56
            )
        return deferred_from_coro(
            self.handle_spider_output_async(result, request, response)
        )

    async def handle_spider_output_async(
        self,
        result: Iterable[_T] | AsyncIterator[_T],
        request: Request,
        response: Response,
    ) -> None:
        """Pass items/requests produced by a callback to ``_process_spidermw_output()`` in parallel."""
        if isinstance(result, AsyncIterator):
            ait = aiter_errback(result, self.handle_spider_error, request, response)
            await maybe_deferred_to_future(
                parallel_async(
                    ait,
                    self.concurrent_items,
                    self._process_spidermw_output,
                    response,
                )
            )
            return
        it = iter_errback(result, self.handle_spider_error, request, response)
        await maybe_deferred_to_future(
            parallel(
                it,
                self.concurrent_items,
                self._process_spidermw_output,
                response,
            )
        )

    @deferred_f_from_coro_f
    async def _process_spidermw_output(self, output: Any, response: Response) -> None:
        """Process each Request/Item (given in the output parameter) returned
        from the given spider.

        Items are sent to the item pipelines, requests are scheduled.
        """
        if isinstance(output, Request):
            assert self.crawler.engine is not None  # typing
            self.crawler.engine.crawl(request=output)
            return
        if output is not None:
            await maybe_deferred_to_future(
                self.start_itemproc(output, response=response)
            )

    @deferred_f_from_coro_f
    async def start_itemproc(self, item: Any, *, response: Response | None) -> None:
        """Send *item* to the item pipelines for processing.

        *response* is the source of the item data. If the item does not come
        from response data, e.g. it was hard-coded, set it to ``None``.
        """
        assert self.slot is not None  # typing
        assert self.crawler.spider is not None  # typing
        self.slot.itemproc_size += 1
        try:
            output = await maybe_deferred_to_future(
                self.itemproc.process_item(item, self.crawler.spider)
            )
        except DropItem as ex:
            logkws = self.logformatter.dropped(item, ex, response, self.crawler.spider)
            if logkws is not None:
                logger.log(
                    *logformatter_adapter(logkws), extra={"spider": self.crawler.spider}
                )
            await maybe_deferred_to_future(
                self.signals.send_catch_log_deferred(
                    signal=signals.item_dropped,
                    item=item,
                    response=response,
                    spider=self.crawler.spider,
                    exception=ex,
                )
            )
        except Exception as ex:
            logkws = self.logformatter.item_error(
                item, ex, response, self.crawler.spider
            )
            logger.log(
                *logformatter_adapter(logkws),
                extra={"spider": self.crawler.spider},
                exc_info=True,
            )
            await maybe_deferred_to_future(
                self.signals.send_catch_log_deferred(
                    signal=signals.item_error,
                    item=item,
                    response=response,
                    spider=self.crawler.spider,
                    failure=Failure(),
                )
            )
        else:
            logkws = self.logformatter.scraped(output, response, self.crawler.spider)
            if logkws is not None:
                logger.log(
                    *logformatter_adapter(logkws), extra={"spider": self.crawler.spider}
                )
            await maybe_deferred_to_future(
                self.signals.send_catch_log_deferred(
                    signal=signals.item_scraped,
                    item=output,
                    response=response,
                    spider=self.crawler.spider,
                )
            )
        finally:
            self.slot.itemproc_size -= 1<|MERGE_RESOLUTION|>--- conflicted
+++ resolved
@@ -6,13 +6,8 @@
 import logging
 import warnings
 from collections import deque
-<<<<<<< HEAD
-from collections.abc import AsyncIterator, Iterator
-from typing import TYPE_CHECKING, Any, TypeVar, Union, cast
-=======
 from collections.abc import AsyncIterator
 from typing import TYPE_CHECKING, Any, TypeVar, Union
->>>>>>> 036f3e56
 
 from twisted.internet.defer import Deferred, inlineCallbacks, maybeDeferred
 from twisted.python.failure import Failure
@@ -191,26 +186,8 @@
             raise TypeError(
                 f"Incorrect type: expected Response or Failure, got {type(result)}: {result!r}"
             )
-<<<<<<< HEAD
-        dfd: Deferred[Iterable[Any] | AsyncIterator[Any]] = self._scrape2(
-            result, request, spider
-        )  # returns spider's processed output
-        dfd.addErrback(self.handle_spider_error, request, result, spider)
-        dfd2: _HandleOutputDeferred = dfd.addCallback(
-            self.handle_spider_output, request, cast(Response, result), spider
-        )
-        return dfd2
-
-    def _scrape2(
-        self, result: Response | Failure, request: Request, spider: Spider
-    ) -> Deferred[Iterable[Any] | AsyncIterator[Any]]:
-        """
-        Handle the different cases of request's result been a Response or a Failure
-        """
-=======
 
         assert self.crawler.spider
->>>>>>> 036f3e56
         if isinstance(result, Response):
             try:
                 # call the spider middlewares and the request callback with the response
@@ -244,11 +221,6 @@
                 self.handle_spider_error(Failure(), request, result)
 
     def call_spider(
-<<<<<<< HEAD
-        self, result: Response | Failure, request: Request, spider: Spider
-    ) -> Deferred[Iterable[Any] | AsyncIterator[Any]]:
-        dfd: Deferred[Any]
-=======
         self, result: Response | Failure, request: Request, spider: Spider | None = None
     ) -> Deferred[Iterable[Any] | AsyncIterator[Any]]:
         if spider is not None:
@@ -265,7 +237,6 @@
         """Call the request callback or errback with the response or failure."""
         await maybe_deferred_to_future(_defer_sleep())
         assert self.crawler.spider
->>>>>>> 036f3e56
         if isinstance(result, Response):
             if getattr(result, "request", None) is None:
                 result.request = request
@@ -276,14 +247,6 @@
         else:  # result is a Failure
             # TODO: properly type adding this attribute to a Failure
             result.request = request  # type: ignore[attr-defined]
-<<<<<<< HEAD
-            dfd = defer_fail(result)
-            if request.errback:
-                warn_on_generator_with_return_value(spider, request.errback)
-                dfd.addErrback(request.errback)
-        dfd2: Deferred[Iterable[Any] | AsyncIterator[Any]] = dfd.addCallback(
-            iterate_spider_output
-=======
             if not request.errback:
                 result.raiseException()
             warn_on_generator_with_return_value(self.crawler.spider, request.errback)
@@ -294,7 +257,6 @@
             # which needs to be passed to iterate_spider_output()
         return await maybe_deferred_to_future(
             maybeDeferred(iterate_spider_output, output)
->>>>>>> 036f3e56
         )
 
     def handle_spider_error(
@@ -348,17 +310,6 @@
         result: Iterable[_T] | AsyncIterator[_T],
         request: Request,
         response: Response,
-<<<<<<< HEAD
-        spider: Spider,
-    ) -> _HandleOutputDeferred:
-        if not result:
-            return defer_succeed(None)
-        it: Iterable[_T] | AsyncIterator[_T]
-        dfd: Deferred[_ParallelResult]
-        if isinstance(result, AsyncIterator):
-            it = aiter_errback(
-                result, self.handle_spider_error, request, response, spider
-=======
         spider: Spider | None = None,
     ) -> Deferred[None]:
         """Pass items/requests produced by a callback to ``_process_spidermw_output()`` in parallel."""
@@ -367,7 +318,6 @@
                 "Passing a 'spider' argument to Scraper.handle_spider_output() is deprecated.",
                 category=ScrapyDeprecationWarning,
                 stacklevel=2,
->>>>>>> 036f3e56
             )
         return deferred_from_coro(
             self.handle_spider_output_async(result, request, response)
