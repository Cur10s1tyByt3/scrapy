from __future__ import annotations

import functools
import inspect
import json
import logging
from typing import TYPE_CHECKING, Any, TypeVar, overload

from itemadapter import ItemAdapter
from twisted.internet.defer import Deferred, maybeDeferred
from w3lib.url import is_url

from scrapy.commands import BaseRunSpiderCommand
from scrapy.exceptions import UsageError
from scrapy.http import Request, Response
from scrapy.utils import display
from scrapy.utils.asyncgen import collect_asyncgen
from scrapy.utils.defer import aiter_errback, deferred_from_coro
from scrapy.utils.log import failure_to_exc_info
from scrapy.utils.misc import arg_to_iter
from scrapy.utils.spider import spidercls_for_request

if TYPE_CHECKING:
    import argparse
    from collections.abc import AsyncGenerator, AsyncIterator, Coroutine, Iterable

    from twisted.python.failure import Failure

    from scrapy.http.request import CallbackT
    from scrapy.spiders import Spider


logger = logging.getLogger(__name__)

_T = TypeVar("_T")


class Command(BaseRunSpiderCommand):
    requires_project = True

    spider: Spider | None = None
    items: dict[int, list[Any]] = {}
    requests: dict[int, list[Request]] = {}
    spidercls: type[Spider] | None

    first_response = None

    def syntax(self) -> str:
        return "[options] <url>"

    def short_desc(self) -> str:
        return "Parse URL (using its spider) and print the results"

    def add_options(self, parser: argparse.ArgumentParser) -> None:
        super().add_options(parser)
        parser.add_argument(
            "--spider",
            dest="spider",
            default=None,
            help="use this spider without looking for one",
        )
        parser.add_argument(
            "--pipelines", action="store_true", help="process items through pipelines"
        )
        parser.add_argument(
            "--nolinks",
            dest="nolinks",
            action="store_true",
            help="don't show links to follow (extracted requests)",
        )
        parser.add_argument(
            "--noitems",
            dest="noitems",
            action="store_true",
            help="don't show scraped items",
        )
        parser.add_argument(
            "--nocolour",
            dest="nocolour",
            action="store_true",
            help="avoid using pygments to colorize the output",
        )
        parser.add_argument(
            "-r",
            "--rules",
            dest="rules",
            action="store_true",
            help="use CrawlSpider rules to discover the callback",
        )
        parser.add_argument(
            "-c",
            "--callback",
            dest="callback",
            help="use this callback for parsing, instead looking for a callback",
        )
        parser.add_argument(
            "-m",
            "--meta",
            dest="meta",
            help="inject extra meta into the Request, it must be a valid raw json string",
        )
        parser.add_argument(
            "--cbkwargs",
            dest="cbkwargs",
            help="inject extra callback kwargs into the Request, it must be a valid raw json string",
        )
        parser.add_argument(
            "-d",
            "--depth",
            dest="depth",
            type=int,
            default=1,
            help="maximum depth for parsing requests [default: %(default)s]",
        )
        parser.add_argument(
            "-v",
            "--verbose",
            dest="verbose",
            action="store_true",
            help="print each depth level one by one",
        )

    @property
    def max_level(self) -> int:
        max_items, max_requests = 0, 0
        if self.items:
            max_items = max(self.items)
        if self.requests:
            max_requests = max(self.requests)
        return max(max_items, max_requests)

    def handle_exception(self, _failure: Failure) -> None:
        logger.error(
            "An error is caught while iterating the async iterable",
            exc_info=failure_to_exc_info(_failure),
        )

    @overload
    def iterate_spider_output(
        self, result: AsyncGenerator[_T] | Coroutine[Any, Any, _T]
    ) -> Deferred[_T]: ...

    @overload
    def iterate_spider_output(self, result: _T) -> Iterable[Any]: ...

    def iterate_spider_output(self, result: Any) -> Iterable[Any] | Deferred[Any]:
        if inspect.isasyncgen(result):
            d = deferred_from_coro(
                collect_asyncgen(aiter_errback(result, self.handle_exception))
            )
            d.addCallback(self.iterate_spider_output)
            return d
        if inspect.iscoroutine(result):
            d = deferred_from_coro(result)
            d.addCallback(self.iterate_spider_output)
            return d
        return arg_to_iter(deferred_from_coro(result))

    def add_items(self, lvl: int, new_items: list[Any]) -> None:
        old_items = self.items.get(lvl, [])
        self.items[lvl] = old_items + new_items

    def add_requests(self, lvl: int, new_reqs: list[Request]) -> None:
        old_reqs = self.requests.get(lvl, [])
        self.requests[lvl] = old_reqs + new_reqs

    def print_items(self, lvl: int | None = None, colour: bool = True) -> None:
        if lvl is None:
            items = [item for lst in self.items.values() for item in lst]
        else:
            items = self.items.get(lvl, [])

        print("# Scraped Items ", "-" * 60)
        display.pprint([ItemAdapter(x).asdict() for x in items], colorize=colour)

    def print_requests(self, lvl: int | None = None, colour: bool = True) -> None:
        if lvl is not None:
            requests = self.requests.get(lvl, [])
        elif self.requests:
            requests = self.requests[max(self.requests)]
        else:
            requests = []

        print("# Requests ", "-" * 65)
        display.pprint(requests, colorize=colour)

    def print_results(self, opts: argparse.Namespace) -> None:
        colour = not opts.nocolour

        if opts.verbose:
            for level in range(1, self.max_level + 1):
                print(f"\n>>> DEPTH LEVEL: {level} <<<")
                if not opts.noitems:
                    self.print_items(level, colour)
                if not opts.nolinks:
                    self.print_requests(level, colour)
        else:
            print(f"\n>>> STATUS DEPTH LEVEL {self.max_level} <<<")
            if not opts.noitems:
                self.print_items(colour=colour)
            if not opts.nolinks:
                self.print_requests(colour=colour)

    def _get_items_and_requests(
        self,
        spider_output: Iterable[Any],
        opts: argparse.Namespace,
        depth: int,
        spider: Spider,
        callback: CallbackT,
    ) -> tuple[list[Any], list[Request], argparse.Namespace, int, Spider, CallbackT]:
        items, requests = [], []
        for x in spider_output:
            if isinstance(x, Request):
                requests.append(x)
            else:
                items.append(x)
        return items, requests, opts, depth, spider, callback

    def run_callback(
        self,
        response: Response,
        callback: CallbackT,
        cb_kwargs: dict[str, Any] | None = None,
    ) -> Deferred[Any]:
        cb_kwargs = cb_kwargs or {}
        return maybeDeferred(
            self.iterate_spider_output, callback(response, **cb_kwargs)
        )

    def get_callback_from_rules(
        self, spider: Spider, response: Response
    ) -> CallbackT | str | None:
        if getattr(spider, "rules", None):
            for rule in spider.rules:  # type: ignore[attr-defined]
                if rule.link_extractor.matches(response.url):
                    return rule.callback or "parse"
        else:
            logger.error(
                "No CrawlSpider rules found in spider %(spider)r, "
                "please specify a callback to use for parsing",
                {"spider": spider.name},
            )
        return None

    def set_spidercls(self, url: str, opts: argparse.Namespace) -> None:
        assert self.crawler_process
        spider_loader = self.crawler_process.spider_loader
        if opts.spider:
            try:
                self.spidercls = spider_loader.load(opts.spider)
            except KeyError:
                logger.error(
                    "Unable to find spider: %(spider)s", {"spider": opts.spider}
                )
        else:
            self.spidercls = spidercls_for_request(spider_loader, Request(url))
            if not self.spidercls:
                logger.error("Unable to find spider for: %(url)s", {"url": url})

<<<<<<< HEAD
        async def yield_seeds(spider: Spider) -> AsyncIterator[Any]:
            yield self.prepare_request(spider, Request(url), opts)

        if self.spidercls:
            self.spidercls.yield_seeds = yield_seeds  # type: ignore[assignment,method-assign]
=======
        async def start(spider: Spider) -> AsyncIterator[Any]:
            yield self.prepare_request(spider, Request(url), opts)

        if self.spidercls:
            self.spidercls.start = start  # type: ignore[assignment,method-assign]
>>>>>>> 8e3d211a

    def start_parsing(self, url: str, opts: argparse.Namespace) -> None:
        assert self.crawler_process
        assert self.spidercls
        self.crawler_process.crawl(self.spidercls, **opts.spargs)
        self.pcrawler = next(iter(self.crawler_process.crawlers))
        self.crawler_process.start()

        if not self.first_response:
            logger.error("No response downloaded for: %(url)s", {"url": url})

    def scraped_data(
        self,
        args: tuple[
            list[Any], list[Request], argparse.Namespace, int, Spider, CallbackT
        ],
    ) -> list[Any]:
        items, requests, opts, depth, spider, callback = args
        if opts.pipelines:
            itemproc = self.pcrawler.engine.scraper.itemproc
            for item in items:
                itemproc.process_item(item, spider)
        self.add_items(depth, items)
        self.add_requests(depth, requests)

        scraped_data = items if opts.output else []
        if depth < opts.depth:
            for req in requests:
                req.meta["_depth"] = depth + 1
                req.meta["_callback"] = req.callback
                req.callback = callback
            scraped_data += requests

        return scraped_data

    def _get_callback(
        self,
        *,
        spider: Spider,
        opts: argparse.Namespace,
        response: Response | None = None,
    ) -> CallbackT:
        cb: str | CallbackT | None = None
        if response:
            cb = response.meta["_callback"]
        if not cb:
            if opts.callback:
                cb = opts.callback
            elif response and opts.rules and self.first_response == response:
                cb = self.get_callback_from_rules(spider, response)
                if not cb:
                    raise ValueError(
                        f"Cannot find a rule that matches {response.url!r} in spider: "
                        f"{spider.name}"
                    )
            else:
                cb = "parse"

        if not callable(cb):
            assert cb is not None
            cb_method = getattr(spider, cb, None)
            if callable(cb_method):
                cb = cb_method
            else:
                raise ValueError(
                    f"Cannot find callback {cb!r} in spider: {spider.name}"
                )
        assert callable(cb)
        return cb

    def prepare_request(
        self, spider: Spider, request: Request, opts: argparse.Namespace
    ) -> Request:
        def callback(response: Response, **cb_kwargs: Any) -> Deferred[list[Any]]:
            # memorize first request
            if not self.first_response:
                self.first_response = response

            cb = self._get_callback(spider=spider, opts=opts, response=response)

            # parse items and requests
            depth: int = response.meta["_depth"]

            d = self.run_callback(response, cb, cb_kwargs)
            d.addCallback(self._get_items_and_requests, opts, depth, spider, callback)
            d.addCallback(self.scraped_data)
            return d

        # update request meta if any extra meta was passed through the --meta/-m opts.
        if opts.meta:
            request.meta.update(opts.meta)

        # update cb_kwargs if any extra values were was passed through the --cbkwargs option.
        if opts.cbkwargs:
            request.cb_kwargs.update(opts.cbkwargs)

        request.meta["_depth"] = 1
        request.meta["_callback"] = request.callback
        if not request.callback and not opts.rules:
            cb = self._get_callback(spider=spider, opts=opts)
            functools.update_wrapper(callback, cb)
        request.callback = callback
        return request

    def process_options(self, args: list[str], opts: argparse.Namespace) -> None:
        super().process_options(args, opts)

        self.process_request_meta(opts)
        self.process_request_cb_kwargs(opts)

    def process_request_meta(self, opts: argparse.Namespace) -> None:
        if opts.meta:
            try:
                opts.meta = json.loads(opts.meta)
            except ValueError:
                raise UsageError(
                    "Invalid -m/--meta value, pass a valid json string to -m or --meta. "
                    'Example: --meta=\'{"foo" : "bar"}\'',
                    print_help=False,
                )

    def process_request_cb_kwargs(self, opts: argparse.Namespace) -> None:
        if opts.cbkwargs:
            try:
                opts.cbkwargs = json.loads(opts.cbkwargs)
            except ValueError:
                raise UsageError(
                    "Invalid --cbkwargs value, pass a valid json string to --cbkwargs. "
                    'Example: --cbkwargs=\'{"foo" : "bar"}\'',
                    print_help=False,
                )

    def run(self, args: list[str], opts: argparse.Namespace) -> None:
        # parse arguments
        if not len(args) == 1 or not is_url(args[0]):
            raise UsageError
        url = args[0]

        # prepare spidercls
        self.set_spidercls(url, opts)

        if self.spidercls and opts.depth > 0:
            self.start_parsing(url, opts)
            self.print_results(opts)<|MERGE_RESOLUTION|>--- conflicted
+++ resolved
@@ -258,19 +258,11 @@
             if not self.spidercls:
                 logger.error("Unable to find spider for: %(url)s", {"url": url})
 
-<<<<<<< HEAD
-        async def yield_seeds(spider: Spider) -> AsyncIterator[Any]:
-            yield self.prepare_request(spider, Request(url), opts)
-
-        if self.spidercls:
-            self.spidercls.yield_seeds = yield_seeds  # type: ignore[assignment,method-assign]
-=======
         async def start(spider: Spider) -> AsyncIterator[Any]:
             yield self.prepare_request(spider, Request(url), opts)
 
         if self.spidercls:
             self.spidercls.start = start  # type: ignore[assignment,method-assign]
->>>>>>> 8e3d211a
 
     def start_parsing(self, url: str, opts: argparse.Namespace) -> None:
         assert self.crawler_process
