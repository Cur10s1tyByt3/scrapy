"""
Base class for Scrapy spiders

See documentation in docs/topics/spiders.rst
"""

from __future__ import annotations

import logging
import warnings
from typing import TYPE_CHECKING, Any, cast

from scrapy import signals
from scrapy.exceptions import ScrapyDeprecationWarning
from scrapy.http import Request, Response
from scrapy.utils.trackref import object_ref
from scrapy.utils.url import url_is_from_spider

if TYPE_CHECKING:
    from collections.abc import AsyncIterator, Iterable

    from twisted.internet.defer import Deferred

    # typing.Self requires Python 3.11
    from typing_extensions import Self

    from scrapy.crawler import Crawler
    from scrapy.http.request import CallbackT
    from scrapy.settings import BaseSettings, _SettingsKeyT
    from scrapy.utils.log import SpiderLoggerAdapter


class Spider(object_ref):
    """Base class that any spider must subclass.

<<<<<<< HEAD
    It provides a default :meth:`yield_seeds` implementation that sends
=======
    It provides a default :meth:`start` implementation that sends
>>>>>>> 8e3d211a
    requests based on the :attr:`start_urls` class attribute and calls the
    :meth:`parse` method for each response.
    """

    name: str
    custom_settings: dict[_SettingsKeyT, Any] | None = None

<<<<<<< HEAD
    #: Seed URLs. See :meth:`yield_seeds`.
=======
    #: Start URLs. See :meth:`start`.
>>>>>>> 8e3d211a
    start_urls: list[str]

    def __init__(self, name: str | None = None, **kwargs: Any):
        if name is not None:
            self.name: str = name
        elif not getattr(self, "name", None):
            raise ValueError(f"{type(self).__name__} must have a name")
        self.__dict__.update(kwargs)
        if not hasattr(self, "start_urls"):
            self.start_urls: list[str] = []

    @property
    def logger(self) -> SpiderLoggerAdapter:
        from scrapy.utils.log import SpiderLoggerAdapter

        logger = logging.getLogger(self.name)
        return SpiderLoggerAdapter(logger, {"spider": self})

    def log(self, message: Any, level: int = logging.DEBUG, **kw: Any) -> None:
        """Log the given message at the given log level

        This helper wraps a log call to the logger within the spider, but you
        can use it directly (e.g. Spider.logger.info('msg')) or use any other
        Python logger too.
        """
        self.logger.log(level, message, **kw)

    @classmethod
    def from_crawler(cls, crawler: Crawler, *args: Any, **kwargs: Any) -> Self:
        spider = cls(*args, **kwargs)
        spider._set_crawler(crawler)
        return spider

    def _set_crawler(self, crawler: Crawler) -> None:
        self.crawler: Crawler = crawler
        self.settings: BaseSettings = crawler.settings
        crawler.signals.connect(self.close, signals.spider_closed)

<<<<<<< HEAD
    async def yield_seeds(self) -> AsyncIterator[Any]:
=======
    async def start(self) -> AsyncIterator[Any]:
>>>>>>> 8e3d211a
        """Yield the initial :class:`~scrapy.Request` objects to send.

        .. versionadded:: VERSION

        For example:

        .. code-block:: python

            from scrapy import Request, Spider


            class MySpider(Spider):
                name = "myspider"

<<<<<<< HEAD
                async def yield_seeds(self):
=======
                async def start(self):
>>>>>>> 8e3d211a
                    yield Request("https://toscrape.com/")

        The default implementation reads URLs from :attr:`start_urls` and
        yields a request for each with :attr:`~scrapy.Request.dont_filter`
        enabled. It is functionally equivalent to:

        .. code-block:: python

<<<<<<< HEAD
            async def yield_seeds(self):
=======
            async def start(self):
>>>>>>> 8e3d211a
                for url in self.start_urls:
                    yield Request(url, dont_filter=True)

        You can also yield :ref:`items <topics-items>`. For example:

        .. code-block:: python

<<<<<<< HEAD
            async def yield_seeds(self):
                yield {"foo": "bar"}

        Use :setting:`SEEDING_POLICY` to set how :meth:`yield_seeds` is
        iterated by default. It is also
        possible to yield a :class:`~scrapy.SeedingPolicy` enum or a matching
        string to change the active seeding policy, for example:

        .. code-block:: python

            async def yield_seeds(self):
                yield "front_load"
                yield Request("https://a.example")
                yield Request("https://b.example")
                yield self.crawler.settings["SEEDING_POLICY"]
                yield Request("https://c.example")

        It is also possible to raise :exc:`~scrapy.exceptions.CloseSpider`, for
        example to customize the close reason when there are no seeds to yield:

        .. code-block:: python

            async def yield_seeds(self):
                seeds = await queue_service_client.get_seed_batch()
                if not seeds:
                    raise CloseSpider("no_seeds")
                for seed in seeds:
                    yield seed

=======
            async def start(self):
                yield {"foo": "bar"}

>>>>>>> 8e3d211a
        To write spiders that work on Scrapy versions lower than VERSION,
        define also a synchronous ``start_requests()`` method that returns an
        iterable. For example:

        .. code-block:: python

            def start_requests(self):
                yield Request("https://toscrape.com/")
<<<<<<< HEAD
        """
        for seed in self.start_requests():
            yield seed

    def start_requests(self) -> Iterable[Any]:
=======

        .. seealso:: :ref:`start-requests`
        """
        with warnings.catch_warnings():
            warnings.filterwarnings(
                "ignore", category=ScrapyDeprecationWarning, module=r"^scrapy\.spiders$"
            )
            for item_or_request in self.start_requests():
                yield item_or_request

    def start_requests(self) -> Iterable[Any]:
        warnings.warn(
            (
                "The Spider.start_requests() method is deprecated, use "
                "Spider.start() instead. If you are calling "
                "super().start_requests() from a Spider.start() override, "
                "iterate super().start() instead."
            ),
            ScrapyDeprecationWarning,
            stacklevel=2,
        )
>>>>>>> 8e3d211a
        if not self.start_urls and hasattr(self, "start_url"):
            raise AttributeError(
                "Crawling could not start: 'start_urls' not found "
                "or empty (but found 'start_url' attribute instead, "
                "did you miss an 's'?)"
            )
        for url in self.start_urls:
            yield Request(url, dont_filter=True)

    def _parse(self, response: Response, **kwargs: Any) -> Any:
        return self.parse(response, **kwargs)

    if TYPE_CHECKING:
        parse: CallbackT
    else:

        def parse(self, response: Response, **kwargs: Any) -> Any:
            raise NotImplementedError(
                f"{self.__class__.__name__}.parse callback is not defined"
            )

    @classmethod
    def update_settings(cls, settings: BaseSettings) -> None:
        settings.setdict(cls.custom_settings or {}, priority="spider")

    @classmethod
    def handles_request(cls, request: Request) -> bool:
        return url_is_from_spider(request.url, cls)

    @staticmethod
    def close(spider: Spider, reason: str) -> Deferred[None] | None:
        closed = getattr(spider, "closed", None)
        if callable(closed):
            return cast("Deferred[None] | None", closed(reason))
        return None

    def __repr__(self) -> str:
        return f"<{type(self).__name__} {self.name!r} at 0x{id(self):0x}>"


# Top-level imports
from scrapy.spiders.crawl import CrawlSpider, Rule
from scrapy.spiders.feed import CSVFeedSpider, XMLFeedSpider
from scrapy.spiders.sitemap import SitemapSpider

__all__ = [
    "CSVFeedSpider",
    "CrawlSpider",
    "Rule",
    "SitemapSpider",
    "Spider",
    "XMLFeedSpider",
]<|MERGE_RESOLUTION|>--- conflicted
+++ resolved
@@ -33,11 +33,7 @@
 class Spider(object_ref):
     """Base class that any spider must subclass.
 
-<<<<<<< HEAD
-    It provides a default :meth:`yield_seeds` implementation that sends
-=======
     It provides a default :meth:`start` implementation that sends
->>>>>>> 8e3d211a
     requests based on the :attr:`start_urls` class attribute and calls the
     :meth:`parse` method for each response.
     """
@@ -45,11 +41,7 @@
     name: str
     custom_settings: dict[_SettingsKeyT, Any] | None = None
 
-<<<<<<< HEAD
-    #: Seed URLs. See :meth:`yield_seeds`.
-=======
     #: Start URLs. See :meth:`start`.
->>>>>>> 8e3d211a
     start_urls: list[str]
 
     def __init__(self, name: str | None = None, **kwargs: Any):
@@ -88,11 +80,7 @@
         self.settings: BaseSettings = crawler.settings
         crawler.signals.connect(self.close, signals.spider_closed)
 
-<<<<<<< HEAD
-    async def yield_seeds(self) -> AsyncIterator[Any]:
-=======
     async def start(self) -> AsyncIterator[Any]:
->>>>>>> 8e3d211a
         """Yield the initial :class:`~scrapy.Request` objects to send.
 
         .. versionadded:: VERSION
@@ -107,11 +95,7 @@
             class MySpider(Spider):
                 name = "myspider"
 
-<<<<<<< HEAD
-                async def yield_seeds(self):
-=======
                 async def start(self):
->>>>>>> 8e3d211a
                     yield Request("https://toscrape.com/")
 
         The default implementation reads URLs from :attr:`start_urls` and
@@ -120,11 +104,7 @@
 
         .. code-block:: python
 
-<<<<<<< HEAD
-            async def yield_seeds(self):
-=======
             async def start(self):
->>>>>>> 8e3d211a
                 for url in self.start_urls:
                     yield Request(url, dont_filter=True)
 
@@ -132,41 +112,22 @@
 
         .. code-block:: python
 
-<<<<<<< HEAD
-            async def yield_seeds(self):
-                yield {"foo": "bar"}
-
-        Use :setting:`SEEDING_POLICY` to set how :meth:`yield_seeds` is
-        iterated by default. It is also
-        possible to yield a :class:`~scrapy.SeedingPolicy` enum or a matching
-        string to change the active seeding policy, for example:
-
-        .. code-block:: python
-
-            async def yield_seeds(self):
-                yield "front_load"
-                yield Request("https://a.example")
-                yield Request("https://b.example")
-                yield self.crawler.settings["SEEDING_POLICY"]
-                yield Request("https://c.example")
-
-        It is also possible to raise :exc:`~scrapy.exceptions.CloseSpider`, for
-        example to customize the close reason when there are no seeds to yield:
-
-        .. code-block:: python
-
-            async def yield_seeds(self):
-                seeds = await queue_service_client.get_seed_batch()
-                if not seeds:
-                    raise CloseSpider("no_seeds")
-                for seed in seeds:
-                    yield seed
-
-=======
             async def start(self):
                 yield {"foo": "bar"}
 
->>>>>>> 8e3d211a
+        It is also possible to raise :exc:`~scrapy.exceptions.CloseSpider`, for
+        example to customize the close reason when there are no start requests
+        to yield:
+
+        .. code-block:: python
+
+            async def start(self):
+                requests = await queue_service_client.get_request_batch()
+                if not requests:
+                    raise CloseSpider("no_start_requests")
+                for request in requests:
+                    yield request
+
         To write spiders that work on Scrapy versions lower than VERSION,
         define also a synchronous ``start_requests()`` method that returns an
         iterable. For example:
@@ -175,13 +136,6 @@
 
             def start_requests(self):
                 yield Request("https://toscrape.com/")
-<<<<<<< HEAD
-        """
-        for seed in self.start_requests():
-            yield seed
-
-    def start_requests(self) -> Iterable[Any]:
-=======
 
         .. seealso:: :ref:`start-requests`
         """
@@ -203,7 +157,6 @@
             ScrapyDeprecationWarning,
             stacklevel=2,
         )
->>>>>>> 8e3d211a
         if not self.start_urls and hasattr(self, "start_url"):
             raise AttributeError(
                 "Crawling could not start: 'start_urls' not found "
