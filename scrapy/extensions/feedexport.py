"""
Feed Exports extension

See documentation in docs/topics/feed-exports.rst
"""

import logging
import re
import sys
import warnings
from datetime import datetime
from pathlib import Path
from tempfile import NamedTemporaryFile
from typing import IO, Any, Callable, List, Optional, Tuple, Union
from urllib.parse import unquote, urlparse

from twisted.internet import defer, threads
from twisted.internet.defer import DeferredList
from w3lib.url import file_uri_to_path
from zope.interface import Interface, implementer

from scrapy import Spider, signals
from scrapy.exceptions import NotConfigured, ScrapyDeprecationWarning
from scrapy.extensions.postprocessing import PostProcessingManager
from scrapy.utils.boto import is_botocore_available
from scrapy.utils.conf import feed_complete_default_values_from_settings
from scrapy.utils.defer import maybe_deferred_to_future
from scrapy.utils.deprecate import create_deprecated_class
from scrapy.utils.ftp import ftp_store_file
from scrapy.utils.log import failure_to_exc_info
from scrapy.utils.misc import create_instance, load_object
from scrapy.utils.python import get_func_args, without_none_values

logger = logging.getLogger(__name__)


def build_storage(builder, uri, *args, feed_options=None, preargs=(), **kwargs):
    argument_names = get_func_args(builder)
    if "feed_options" in argument_names:
        kwargs["feed_options"] = feed_options
    else:
        warnings.warn(
            f"{builder.__qualname__} does not support the 'feed_options' keyword argument. Add a "
            "'feed_options' parameter to its signature to remove this "
            "warning. This parameter will become mandatory in a future "
            "version of Scrapy.",
            category=ScrapyDeprecationWarning,
        )
    return builder(*preargs, uri, *args, **kwargs)


class ItemFilter:
    """
    This will be used by FeedExporter to decide if an item should be allowed
    to be exported to a particular feed.

    :param feed_options: feed specific options passed from FeedExporter
    :type feed_options: dict
    """

    feed_options: Optional[dict]
    item_classes: Tuple

    def __init__(self, feed_options: Optional[dict]) -> None:
        self.feed_options = feed_options
        if feed_options is not None:
            self.item_classes = tuple(
                load_object(item_class)
                for item_class in feed_options.get("item_classes") or ()
            )
        else:
            self.item_classes = tuple()

    def accepts(self, item: Any) -> bool:
        """
        Return ``True`` if `item` should be exported or ``False`` otherwise.

        :param item: scraped item which user wants to check if is acceptable
        :type item: :ref:`Scrapy items <topics-items>`
        :return: `True` if accepted, `False` otherwise
        :rtype: bool
        """
        if self.item_classes:
            return isinstance(item, self.item_classes)
        return True  # accept all items by default


class IFeedStorage(Interface):
    """Interface that all Feed Storages must implement"""

    def __init__(uri, *, feed_options=None):
        """Initialize the storage with the parameters given in the URI and the
        feed-specific options (see :setting:`FEEDS`)"""

    def open(spider):
        """Open the storage for the given spider. It must return a file-like
        object that will be used for the exporters"""

    def store(file):
        """Store the given file stream"""


@implementer(IFeedStorage)
class BlockingFeedStorage:
    def open(self, spider):
        path = spider.crawler.settings["FEED_TEMPDIR"]
        if path and not Path(path).is_dir():
            raise OSError("Not a Directory: " + str(path))

        return NamedTemporaryFile(prefix="feed-", dir=path)

    def store(self, file):
        return threads.deferToThread(self._store_in_thread, file)

    def _store_in_thread(self, file):
        raise NotImplementedError


@implementer(IFeedStorage)
class StdoutFeedStorage:
    def __init__(self, uri, _stdout=None, *, feed_options=None):
        if not _stdout:
            _stdout = sys.stdout.buffer
        self._stdout = _stdout
        if feed_options and feed_options.get("overwrite", False) is True:
            logger.warning(
                "Standard output (stdout) storage does not support "
                "overwriting. To suppress this warning, remove the "
                "overwrite option from your FEEDS setting, or set "
                "it to False."
            )

    def open(self, spider):
        return self._stdout

    def store(self, file):
        pass


@implementer(IFeedStorage)
class FileFeedStorage:
    def __init__(self, uri, *, feed_options=None):
        self.path = file_uri_to_path(uri)
        feed_options = feed_options or {}
        self.write_mode = "wb" if feed_options.get("overwrite", False) else "ab"

    def open(self, spider) -> IO[Any]:
        dirname = Path(self.path).parent
        if dirname and not dirname.exists():
            dirname.mkdir(parents=True)
        return Path(self.path).open(self.write_mode)

    def store(self, file):
        file.close()


class S3FeedStorage(BlockingFeedStorage):
    def __init__(
        self,
        uri,
        access_key=None,
        secret_key=None,
        acl=None,
        endpoint_url=None,
        *,
        feed_options=None,
        session_token=None,
    ):
        if not is_botocore_available():
            raise NotConfigured("missing botocore library")
        u = urlparse(uri)
        self.bucketname = u.hostname
        self.access_key = u.username or access_key
        self.secret_key = u.password or secret_key
        self.session_token = session_token
        self.keyname = u.path[1:]  # remove first "/"
        self.acl = acl
        self.endpoint_url = endpoint_url
        import botocore.session

        session = botocore.session.get_session()
        self.s3_client = session.create_client(
            "s3",
            aws_access_key_id=self.access_key,
            aws_secret_access_key=self.secret_key,
            aws_session_token=self.session_token,
            endpoint_url=self.endpoint_url,
        )
        if feed_options and feed_options.get("overwrite", True) is False:
            logger.warning(
                "S3 does not support appending to files. To "
                "suppress this warning, remove the overwrite "
                "option from your FEEDS setting or set it to True."
            )

    @classmethod
    def from_crawler(cls, crawler, uri, *, feed_options=None):
        return build_storage(
            cls,
            uri,
            access_key=crawler.settings["AWS_ACCESS_KEY_ID"],
            secret_key=crawler.settings["AWS_SECRET_ACCESS_KEY"],
            session_token=crawler.settings["AWS_SESSION_TOKEN"],
            acl=crawler.settings["FEED_STORAGE_S3_ACL"] or None,
            endpoint_url=crawler.settings["AWS_ENDPOINT_URL"] or None,
            feed_options=feed_options,
        )

    def _store_in_thread(self, file):
        file.seek(0)
        kwargs = {"ACL": self.acl} if self.acl else {}
        self.s3_client.put_object(
            Bucket=self.bucketname, Key=self.keyname, Body=file, **kwargs
        )
        file.close()


class GCSFeedStorage(BlockingFeedStorage):
    def __init__(self, uri, project_id, acl):
        self.project_id = project_id
        self.acl = acl
        u = urlparse(uri)
        self.bucket_name = u.hostname
        self.blob_name = u.path[1:]  # remove first "/"

    @classmethod
    def from_crawler(cls, crawler, uri):
        return cls(
            uri,
            crawler.settings["GCS_PROJECT_ID"],
            crawler.settings["FEED_STORAGE_GCS_ACL"] or None,
        )

    def _store_in_thread(self, file):
        file.seek(0)
        from google.cloud.storage import Client

        client = Client(project=self.project_id)
        bucket = client.get_bucket(self.bucket_name)
        blob = bucket.blob(self.blob_name)
        blob.upload_from_file(file, predefined_acl=self.acl)


class FTPFeedStorage(BlockingFeedStorage):
    def __init__(self, uri, use_active_mode=False, *, feed_options=None):
        u = urlparse(uri)
        self.host = u.hostname
        self.port = int(u.port or "21")
        self.username = u.username
        self.password = unquote(u.password or "")
        self.path = u.path
        self.use_active_mode = use_active_mode
        self.overwrite = not feed_options or feed_options.get("overwrite", True)

    @classmethod
    def from_crawler(cls, crawler, uri, *, feed_options=None):
        return build_storage(
            cls,
            uri,
            crawler.settings.getbool("FEED_STORAGE_FTP_ACTIVE"),
            feed_options=feed_options,
        )

    def _store_in_thread(self, file):
        ftp_store_file(
            path=self.path,
            file=file,
            host=self.host,
            port=self.port,
            username=self.username,
            password=self.password,
            use_active_mode=self.use_active_mode,
            overwrite=self.overwrite,
        )


class FeedSlot:
    def __init__(
        self,
        storage,
        uri,
        format,
        store_empty,
        batch_id,
        uri_template,
        filter,
        feed_options,
        spider,
        exporters,
        settings,
        crawler,
    ):
        self.file = None
        self.exporter = None
        self.storage = storage
        # feed params
        self.batch_id = batch_id
        self.format = format
        self.store_empty = store_empty
        self.uri_template = uri_template
        self.uri = uri
        self.filter = filter
        # exporter params
        self.feed_options = feed_options
        self.spider = spider
        self.exporters = exporters
        self.settings = settings
        self.crawler = crawler
        # flags
        self.itemcount = 0
        self._exporting = False
        self._fileloaded = False

    def start_exporting(self):
        if not self._fileloaded:
            self.file = self.storage.open(self.spider)
            if "postprocessing" in self.feed_options:
                self.file = PostProcessingManager(
                    self.feed_options["postprocessing"], self.file, self.feed_options
                )
            self.exporter = self._get_exporter(
                file=self.file,
                format=self.feed_options["format"],
                fields_to_export=self.feed_options["fields"],
                encoding=self.feed_options["encoding"],
                indent=self.feed_options["indent"],
                **self.feed_options["item_export_kwargs"],
            )
            self._fileloaded = True

        if not self._exporting:
            self.exporter.start_exporting()
            self._exporting = True

    def _get_instance(self, objcls, *args, **kwargs):
        return create_instance(objcls, self.settings, self.crawler, *args, **kwargs)

    def _get_exporter(self, file, format, *args, **kwargs):
        return self._get_instance(self.exporters[format], file, *args, **kwargs)

    def finish_exporting(self):
        if self._exporting:
            self.exporter.finish_exporting()
            self._exporting = False


_FeedSlot = create_deprecated_class(
    name="_FeedSlot",
    new_class=FeedSlot,
)


class FeedExporter:
    _pending_deferreds: List[defer.Deferred] = []

    @classmethod
    def from_crawler(cls, crawler):
        exporter = cls(crawler)
        crawler.signals.connect(exporter.open_spider, signals.spider_opened)
        crawler.signals.connect(exporter.close_spider, signals.spider_closed)
        crawler.signals.connect(exporter.item_scraped, signals.item_scraped)
        return exporter

    def __init__(self, crawler):
        self.crawler = crawler
        self.settings = crawler.settings
        self.feeds = {}
        self.slots = []
        self.filters = {}

        if not self.settings["FEEDS"] and not self.settings["FEED_URI"]:
            raise NotConfigured

        # Begin: Backward compatibility for FEED_URI and FEED_FORMAT settings
        if self.settings["FEED_URI"]:
            warnings.warn(
                "The `FEED_URI` and `FEED_FORMAT` settings have been deprecated in favor of "
                "the `FEEDS` setting. Please see the `FEEDS` setting docs for more details",
                category=ScrapyDeprecationWarning,
                stacklevel=2,
            )
            uri = str(self.settings["FEED_URI"])  # handle pathlib.Path objects
            feed_options = {"format": self.settings.get("FEED_FORMAT", "jsonlines")}
            self.feeds[uri] = feed_complete_default_values_from_settings(
                feed_options, self.settings
            )
            self.filters[uri] = self._load_filter(feed_options)
        # End: Backward compatibility for FEED_URI and FEED_FORMAT settings

        # 'FEEDS' setting takes precedence over 'FEED_URI'
        for uri, feed_options in self.settings.getdict("FEEDS").items():
            uri = str(uri)  # handle pathlib.Path objects
            self.feeds[uri] = feed_complete_default_values_from_settings(
                feed_options, self.settings
            )
            self.filters[uri] = self._load_filter(feed_options)

        self.storages = self._load_components("FEED_STORAGES")
        self.exporters = self._load_components("FEED_EXPORTERS")
        for uri, feed_options in self.feeds.items():
            if not self._storage_supported(uri, feed_options):
                raise NotConfigured
            if not self._settings_are_valid():
                raise NotConfigured
            if not self._exporter_supported(feed_options["format"]):
                raise NotConfigured

    def open_spider(self, spider):
        for uri, feed_options in self.feeds.items():
            uri_params = self._get_uri_params(spider, feed_options["uri_params"])
            self.slots.append(
                self._start_new_batch(
                    batch_id=1,
                    uri=uri % uri_params,
                    feed_options=feed_options,
                    spider=spider,
                    uri_template=uri,
                )
            )

    async def close_spider(self, spider):
        for slot in self.slots:
<<<<<<< HEAD
            d = self._close_slot(slot, spider)
            if d:
                deferred_list.append(d)
        return defer.DeferredList(deferred_list) if deferred_list else None
=======
            self._close_slot(slot, spider)

        # Await all deferreds
        if self._pending_deferreds:
            await maybe_deferred_to_future(DeferredList(self._pending_deferreds))

        # Send FEED_EXPORTER_CLOSED signal
        await maybe_deferred_to_future(
            self.crawler.signals.send_catch_log_deferred(signals.feed_exporter_closed)
        )
>>>>>>> 9e0bfc4a

    def _close_slot(self, slot, spider):
        def get_file(slot_):
            if isinstance(slot_.file, PostProcessingManager):
                slot_.file.close()
                return slot_.file.file
            return slot_.file

        if slot.itemcount:
            # Nomal case
            slot.finish_exporting()
        elif slot.store_empty and slot.batch_id == 1:
            # Need Store Empty
            slot.start_exporting()
            slot.finish_exporting()
        else:
            # In this case, the file is not stored, so no processing is required.
            return None

        logmsg = f"{slot.format} feed ({slot.itemcount} items) in: {slot.uri}"
        d = defer.maybeDeferred(slot.storage.store, get_file(slot))

        d.addCallback(
            self._handle_store_success, logmsg, spider, type(slot.storage).__name__
        )
        d.addErrback(
            self._handle_store_error, logmsg, spider, type(slot.storage).__name__
        )
        self._pending_deferreds.append(d)
        d.addCallback(
            lambda _: self.crawler.signals.send_catch_log_deferred(
                signals.feed_slot_closed, slot=slot
            )
        )
        d.addBoth(lambda _: self._pending_deferreds.remove(d))

        return d

    def _handle_store_error(self, f, logmsg, spider, slot_type):
        logger.error(
            "Error storing %s",
            logmsg,
            exc_info=failure_to_exc_info(f),
            extra={"spider": spider},
        )
        self.crawler.stats.inc_value(f"feedexport/failed_count/{slot_type}")

    def _handle_store_success(self, f, logmsg, spider, slot_type):
        logger.info("Stored %s", logmsg, extra={"spider": spider})
        self.crawler.stats.inc_value(f"feedexport/success_count/{slot_type}")

    def _start_new_batch(self, batch_id, uri, feed_options, spider, uri_template):
        """
        Redirect the output data stream to a new file.
        Execute multiple times if FEED_EXPORT_BATCH_ITEM_COUNT setting or FEEDS.batch_item_count is specified
        :param batch_id: sequence number of current batch
        :param uri: uri of the new batch to start
        :param feed_options: dict with parameters of feed
        :param spider: user spider
        :param uri_template: template of uri which contains %(batch_time)s or %(batch_id)d to create new uri
        """
        storage = self._get_storage(uri, feed_options)
<<<<<<< HEAD
        slot = _FeedSlot(
=======
        file = storage.open(spider)
        if "postprocessing" in feed_options:
            file = PostProcessingManager(
                feed_options["postprocessing"], file, feed_options
            )

        exporter = self._get_exporter(
            file=file,
            format=feed_options["format"],
            fields_to_export=feed_options["fields"],
            encoding=feed_options["encoding"],
            indent=feed_options["indent"],
            **feed_options["item_export_kwargs"],
        )
        slot = FeedSlot(
            file=file,
            exporter=exporter,
>>>>>>> 9e0bfc4a
            storage=storage,
            uri=uri,
            format=feed_options["format"],
            store_empty=feed_options["store_empty"],
            batch_id=batch_id,
            uri_template=uri_template,
            filter=self.filters[uri_template],
            feed_options=feed_options,
            spider=spider,
            exporters=self.exporters,
            settings=self.settings,
            crawler=getattr(self, "crawler", None),
        )
        return slot

    def item_scraped(self, item, spider):
        slots = []
        for slot in self.slots:
            if not slot.filter.accepts(item):
                slots.append(
                    slot
                )  # if slot doesn't accept item, continue with next slot
                continue

            slot.start_exporting()
            slot.exporter.export_item(item)
            slot.itemcount += 1
            # create new slot for each slot with itemcount == FEED_EXPORT_BATCH_ITEM_COUNT and close the old one
            if (
                self.feeds[slot.uri_template]["batch_item_count"]
                and slot.itemcount >= self.feeds[slot.uri_template]["batch_item_count"]
            ):
                uri_params = self._get_uri_params(
                    spider, self.feeds[slot.uri_template]["uri_params"], slot
                )
                self._close_slot(slot, spider)
                slots.append(
                    self._start_new_batch(
                        batch_id=slot.batch_id + 1,
                        uri=slot.uri_template % uri_params,
                        feed_options=self.feeds[slot.uri_template],
                        spider=spider,
                        uri_template=slot.uri_template,
                    )
                )
            else:
                slots.append(slot)
        self.slots = slots

    def _load_components(self, setting_prefix):
        conf = without_none_values(self.settings.getwithbase(setting_prefix))
        d = {}
        for k, v in conf.items():
            try:
                d[k] = load_object(v)
            except NotConfigured:
                pass
        return d

    def _exporter_supported(self, format):
        if format in self.exporters:
            return True
        logger.error("Unknown feed format: %(format)s", {"format": format})

    def _settings_are_valid(self):
        """
        If FEED_EXPORT_BATCH_ITEM_COUNT setting or FEEDS.batch_item_count is specified uri has to contain
        %(batch_time)s or %(batch_id)d to distinguish different files of partial output
        """
        for uri_template, values in self.feeds.items():
            if values["batch_item_count"] and not re.search(
                r"%\(batch_time\)s|%\(batch_id\)", uri_template
            ):
                logger.error(
                    "%%(batch_time)s or %%(batch_id)d must be in the feed URI (%s) if FEED_EXPORT_BATCH_ITEM_COUNT "
                    "setting or FEEDS.batch_item_count is specified and greater than 0. For more info see: "
                    "https://docs.scrapy.org/en/latest/topics/feed-exports.html#feed-export-batch-item-count",
                    uri_template,
                )
                return False
        return True

    def _storage_supported(self, uri, feed_options):
        scheme = urlparse(uri).scheme
        if scheme in self.storages:
            try:
                self._get_storage(uri, feed_options)
                return True
            except NotConfigured as e:
                logger.error(
                    "Disabled feed storage scheme: %(scheme)s. " "Reason: %(reason)s",
                    {"scheme": scheme, "reason": str(e)},
                )
        else:
            logger.error("Unknown feed storage scheme: %(scheme)s", {"scheme": scheme})

    def _get_storage(self, uri, feed_options):
        """Fork of create_instance specific to feed storage classes

        It supports not passing the *feed_options* parameters to classes that
        do not support it, and issuing a deprecation warning instead.
        """
        feedcls = self.storages[urlparse(uri).scheme]
        crawler = getattr(self, "crawler", None)

        def build_instance(builder, *preargs):
            return build_storage(
                builder, uri, feed_options=feed_options, preargs=preargs
            )

        if crawler and hasattr(feedcls, "from_crawler"):
            instance = build_instance(feedcls.from_crawler, crawler)
            method_name = "from_crawler"
        elif hasattr(feedcls, "from_settings"):
            instance = build_instance(feedcls.from_settings, self.settings)
            method_name = "from_settings"
        else:
            instance = build_instance(feedcls)
            method_name = "__new__"
        if instance is None:
            raise TypeError(f"{feedcls.__qualname__}.{method_name} returned None")
        return instance

    def _get_uri_params(
        self,
        spider: Spider,
        uri_params_function: Optional[Union[str, Callable[[dict, Spider], dict]]],
        slot: Optional[FeedSlot] = None,
    ) -> dict:
        params = {}
        for k in dir(spider):
            params[k] = getattr(spider, k)
        utc_now = datetime.utcnow()
        params["time"] = utc_now.replace(microsecond=0).isoformat().replace(":", "-")
        params["batch_time"] = utc_now.isoformat().replace(":", "-")
        params["batch_id"] = slot.batch_id + 1 if slot is not None else 1
        original_params = params.copy()
        uripar_function = (
            load_object(uri_params_function)
            if uri_params_function
            else lambda params, _: params
        )
        new_params = uripar_function(params, spider)
        if new_params is None or original_params != params:
            warnings.warn(
                "Modifying the params dictionary in-place in the function defined in "
                "the FEED_URI_PARAMS setting or in the uri_params key of the FEEDS "
                "setting is deprecated. The function must return a new dictionary "
                "instead.",
                category=ScrapyDeprecationWarning,
            )
        return new_params if new_params is not None else params

    def _load_filter(self, feed_options):
        # load the item filter if declared else load the default filter class
        item_filter_class = load_object(feed_options.get("item_filter", ItemFilter))
        return item_filter_class(feed_options)<|MERGE_RESOLUTION|>--- conflicted
+++ resolved
@@ -420,12 +420,6 @@
 
     async def close_spider(self, spider):
         for slot in self.slots:
-<<<<<<< HEAD
-            d = self._close_slot(slot, spider)
-            if d:
-                deferred_list.append(d)
-        return defer.DeferredList(deferred_list) if deferred_list else None
-=======
             self._close_slot(slot, spider)
 
         # Await all deferreds
@@ -436,7 +430,6 @@
         await maybe_deferred_to_future(
             self.crawler.signals.send_catch_log_deferred(signals.feed_exporter_closed)
         )
->>>>>>> 9e0bfc4a
 
     def _close_slot(self, slot, spider):
         def get_file(slot_):
@@ -499,9 +492,6 @@
         :param uri_template: template of uri which contains %(batch_time)s or %(batch_id)d to create new uri
         """
         storage = self._get_storage(uri, feed_options)
-<<<<<<< HEAD
-        slot = _FeedSlot(
-=======
         file = storage.open(spider)
         if "postprocessing" in feed_options:
             file = PostProcessingManager(
@@ -517,9 +507,6 @@
             **feed_options["item_export_kwargs"],
         )
         slot = FeedSlot(
-            file=file,
-            exporter=exporter,
->>>>>>> 9e0bfc4a
             storage=storage,
             uri=uri,
             format=feed_options["format"],
