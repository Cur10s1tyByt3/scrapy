--- conflicted
+++ resolved
@@ -266,36 +266,7 @@
     def close_spider(self, spider):
         deferred_list = []
         for slot in self.slots:
-<<<<<<< HEAD
             d = self._close_slot(slot, spider)
-=======
-            if not slot.itemcount and not slot.store_empty:
-                # We need to call slot.storage.store nonetheless to get the file
-                # properly closed.
-                d = defer.maybeDeferred(slot.storage.store, slot.file)
-                deferred_list.append(d)
-                continue
-            slot.finish_exporting()
-            logfmt = "%s %%(format)s feed (%%(itemcount)d items) in: %%(uri)s"
-            log_args = {'format': slot.format,
-                        'itemcount': slot.itemcount,
-                        'uri': slot.uri}
-            d = defer.maybeDeferred(slot.storage.store, slot.file)
-
-            # Use `largs=log_args` to copy log_args into function's scope
-            # instead of using `log_args` from the outer scope
-            d.addCallback(
-                lambda _, largs=log_args: logger.info(
-                    logfmt % "Stored", largs, extra={'spider': spider}
-                )
-            )
-            d.addErrback(
-                lambda f, largs=log_args: logger.error(
-                    logfmt % "Error storing", largs,
-                    exc_info=failure_to_exc_info(f), extra={'spider': spider}
-                )
-            )
->>>>>>> 0c8d8c5e
             deferred_list.append(d)
         return defer.DeferredList(deferred_list) if deferred_list else None
 
@@ -310,11 +281,20 @@
                     'itemcount': slot.itemcount,
                     'uri': slot.uri}
         d = defer.maybeDeferred(slot.storage.store, slot.file)
-        d.addCallback(lambda _: logger.info(logfmt % "Stored", log_args,
-                                            extra={'spider': spider}))
-        d.addErrback(lambda f: logger.error(logfmt % "Error storing", log_args,
-                                            exc_info=failure_to_exc_info(f),
-                                            extra={'spider': spider}))
+
+        # Use `largs=log_args` to copy log_args into function's scope
+        # instead of using `log_args` from the outer scope
+        d.addCallback(
+            lambda _, largs=log_args: logger.info(
+                logfmt % "Stored", largs, extra={'spider': spider}
+            )
+        )
+        d.addErrback(
+            lambda f, largs=log_args: logger.error(
+                logfmt % "Error storing", largs,
+                exc_info=failure_to_exc_info(f), extra={'spider': spider}
+            )
+        )
         return d
 
     def _start_new_batch(self, batch_id, uri, feed, spider, uri_template):
