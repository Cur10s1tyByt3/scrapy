--- conflicted
+++ resolved
@@ -55,15 +55,11 @@
                     request_cls = contract.request_cls
 
             # calculate request args
-<<<<<<< HEAD
-            args, kwargs = get_spec(Request.__init__)
+            args, kwargs = get_spec(request_cls.__init__)
 
             # Don't filter requests to allow
             # testing different callbacks on the same URL.
             kwargs['dont_filter'] = True
-=======
-            args, kwargs = get_spec(request_cls.__init__)
->>>>>>> ae8a0dc7
             kwargs['callback'] = method
 
             for contract in contracts:
